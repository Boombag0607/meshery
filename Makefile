ADAPTER_URLS := "mesherylocal.layer5.io:10000 mesherylocal.layer5.io:10001 mesherylocal.layer5.io:10002 mesherylocal.layer5.io:10003 mesherylocal.layer5.io:10004"


# Build the CLI for Meshery - `mesheryctl`.
# Build Meshery inside of a multi-stage Docker container.
mesheryctl:
	cd mesheryctl; go build -o mesheryctl
	DOCKER_BUILDKIT=1 docker build -t layer5/meshery .

# `make docker` builds Meshery inside of a multi-stage Docker container.
# This method does NOT require that you have Go, NPM, etc. installed locally.
docker:
	DOCKER_BUILDKIT=1 docker build -t layer5/meshery .

# Runs Meshery in a container locally and points to locally-running 
#  Meshery Cloud for user authentication.
docker-run-local-cloud:
	(docker rm -f meshery) || true
	docker run --name meshery -d \
	--link meshery-saas:meshery-saas \
	-e SAAS_BASE_URL="http://mesherylocal.layer5.io:9876" \
	-e DEBUG=true \
	-e ADAPTER_URLS=$(ADAPTER_URLS) \
	-p 9081:8080 \
	layer5/meshery ./meshery

# Runs Meshery in a container locally and points to remote 
#  Meshery Cloud for user authentication.
docker-run-cloud:
	(docker rm -f meshery) || true
	docker run --name meshery -d \
	-e SAAS_BASE_URL="https://meshery.layer5.io" \
	-e DEBUG=true \
	-e ADAPTER_URLS=$(ADAPTER_URLS) \
	-v meshery-config:/home/appuser/.meshery/config \
  -v $(HOME)/.kube:/home/appuser/.kube:ro \
	-p 9081:8080 \
	layer5/meshery ./meshery

# Runs Meshery on your local machine and points to locally-running  
#  Meshery Cloud for user authentication.
run-local-cloud:
	cd cmd; go clean; rm meshery; go mod tidy; go build -tags draft -a -o meshery; \
	SAAS_BASE_URL="http://mesherylocal.layer5.io:9876" \
	PORT=9081 \
	DEBUG=true \
	ADAPTER_URLS=$(ADAPTER_URLS) \
	./meshery; \
	cd ..

# Builds and runs Meshery to run on your local machine.
#  and points to remote Meshery Cloud for user authentication.
run-local:
	cd cmd; go clean; rm meshery; go mod tidy; go build -tags draft -a -o meshery; \
	SAAS_BASE_URL="https://meshery.layer5.io" \
	PORT=9081 \
	DEBUG=true \
	ADAPTER_URLS=$(ADAPTER_URLS) \
	./meshery; \
	cd ..


proto:
	# go get -u google.golang.org/grpc
	# go get -u github.com/golang/protobuf/protoc-gen-go
	# PATH=$(PATH):`pwd`/../protoc/bin:$(GOPATH)/bin
	# export PATH=$PATH:`pwd`/../protoc/bin:$GOPATH/bin
	protoc -I meshes/ meshes/meshops.proto --go_out=plugins=grpc:./meshes/

# Installs dependencies for building the user interface.
setup-ui-libs:
	cd ui; npm i; cd ..

# Runs the UI interface on your local machine.
run-ui-dev:
	cd ui; npm run dev; cd ..

# Builds the user interface on your local machine.
build-ui:
	cd ui; npm run build && npm run export; cd ..
<<<<<<< HEAD
	
#Incorporating Make docs commands from the Docs Makefile	
jekyll=bundle exec jekyll

site:
	$(jekyll) serve --drafts --livereload

build:
	$(jekyll) build --drafts --livereload

docker:
	docker run --name meshery-docs --rm -p 4000:4000 -v `pwd`:"/srv/jekyll" jekyll/jekyll:3.8.5 bash -c "bundle install; jekyll serve --drafts --livereload"	
=======

# setup wrk for local dev 
# NOTE: setup-wrk does not work on Mac Catalina at the moment
setup-wrk:
	cd cmd; git clone git@github.com:layer5io/wrk2.git; cd wrk2; make; cd ..
	
>>>>>>> e75fe6e6
<|MERGE_RESOLUTION|>--- conflicted
+++ resolved
@@ -78,24 +78,21 @@
 # Builds the user interface on your local machine.
 build-ui:
 	cd ui; npm run build && npm run export; cd ..
-<<<<<<< HEAD
-	
+  
+# setup wrk2 for local dev 
+# NOTE: setup-wrk does not work on Mac Catalina at the moment
+setup-wrk2:
+	cd cmd; git clone git@github.com:layer5io/wrk2.git; cd wrk2; make; cd ..
+
 #Incorporating Make docs commands from the Docs Makefile	
 jekyll=bundle exec jekyll
 
-site:
+docs:
 	$(jekyll) serve --drafts --livereload
 
-build:
+build-docs:
 	$(jekyll) build --drafts --livereload
 
-docker:
+docker-docs:
 	docker run --name meshery-docs --rm -p 4000:4000 -v `pwd`:"/srv/jekyll" jekyll/jekyll:3.8.5 bash -c "bundle install; jekyll serve --drafts --livereload"	
-=======
 
-# setup wrk for local dev 
-# NOTE: setup-wrk does not work on Mac Catalina at the moment
-setup-wrk:
-	cd cmd; git clone git@github.com:layer5io/wrk2.git; cd wrk2; make; cd ..
-	
->>>>>>> e75fe6e6
