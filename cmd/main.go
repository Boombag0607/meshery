package main

import (
	"context"
	"fmt"
	"net/http"
	"net/url"
	"os"
	"os/signal"
	"path"
	"time"

	"github.com/gofrs/uuid"
	"github.com/layer5io/meshery/handlers"
	"github.com/layer5io/meshery/helpers"
	"github.com/layer5io/meshery/internal/graphql"
	"github.com/layer5io/meshery/internal/store"
	"github.com/layer5io/meshery/models"
	"github.com/layer5io/meshery/models/pattern/core"
	"github.com/layer5io/meshery/router"
	"github.com/layer5io/meshkit/broker/nats"
	"github.com/layer5io/meshkit/database"
	"github.com/layer5io/meshkit/logger"
	"github.com/layer5io/meshkit/utils/broadcast"
	meshsyncmodel "github.com/layer5io/meshsync/pkg/model"
	"github.com/spf13/viper"

	"github.com/sirupsen/logrus"

	"github.com/vmihailenco/taskq/v3"
	"github.com/vmihailenco/taskq/v3/memqueue"
)

var (
	globalTokenForAnonymousResults string
	version                        = "Not Set"
	commitsha                      = "Not Set"
	releasechannel                 = "Not Set"
)

const (
	// DefaultProviderURL is the provider url for the "none" provider
	DefaultProviderURL = "https://meshery.layer5.io"
)

func main() {
	if globalTokenForAnonymousResults != "" {
		models.GlobalTokenForAnonymousResults = globalTokenForAnonymousResults
	}

	instanceID, err := uuid.NewV4()
	if err != nil {
		logrus.Error(err)
		os.Exit(1)
	}

	// Initialize Logger instance
	log, err := logger.New("meshery", logger.Options{
		Format: logger.SyslogLogFormat,
	})
	if err != nil {
		logrus.Error(err)
		os.Exit(1)
	}

	// operatingSystem, err := exec.Command("uname", "-s").Output()
	// if err != nil {
	// 	logrus.Error(err)
	// }

	ctx := context.Background()

	viper.AutomaticEnv()

	viper.SetDefault("PORT", 8080)
	viper.SetDefault("ADAPTER_URLS", "")
	viper.SetDefault("BUILD", version)
	viper.SetDefault("OS", "meshery")
	viper.SetDefault("COMMITSHA", commitsha)
	viper.SetDefault("RELEASE_CHANNEL", releasechannel)
	viper.SetDefault("INSTANCE_ID", &instanceID)

	store.Initialize()

	// Register local OAM traits and workloads
	if err := core.RegisterMesheryOAMTraits(); err != nil {
		logrus.Error(err)
	}
	if err := core.RegisterMesheryOAMWorkloads(); err != nil {
		logrus.Error(err)
	}
	logrus.Info("Registered Meshery local Capabilities")

	// Get the channel
	logrus.Info("Meshery server current channel: ", releasechannel)

	home, err := os.UserHomeDir()
	if viper.GetString("USER_DATA_FOLDER") == "" {
		if err != nil {
			logrus.Fatalf("unable to retrieve the user's home directory: %v", err)
		}
		viper.SetDefault("USER_DATA_FOLDER", path.Join(home, ".meshery", "config"))
	}

	errDir := os.MkdirAll(viper.GetString("USER_DATA_FOLDER"), 0755)
	if errDir != nil {
		logrus.Fatalf("unable to create the directory for storing user data at %v", viper.GetString("USER_DATA_FOLDER"))
	}

	logrus.Infof("Using '%s' to store user data", viper.GetString("USER_DATA_FOLDER"))
	if viper.GetString("KUBECONFIG_FOLDER") == "" {
		if err != nil {
			logrus.Fatalf("unable to retrieve the user's home directory: %v", err)
		}
		viper.SetDefault("KUBECONFIG_FOLDER", path.Join(home, ".kube"))
	}
	logrus.Infof("Using '%s' as the folder to look for kubeconfig file", viper.GetString("KUBECONFIG_FOLDER"))

	if viper.GetBool("DEBUG") {
		logrus.SetLevel(logrus.DebugLevel)
	}
	logrus.Infof("Log level: %s", logrus.GetLevel())

	adapterURLs := viper.GetStringSlice("ADAPTER_URLS")

	adapterTracker := helpers.NewAdaptersTracker(adapterURLs)
	queryTracker := helpers.NewUUIDQueryTracker()

	// Uncomment line below to generate a new UUID and force the user to login every time Meshery is started.
	// fileSessionStore := sessions.NewFilesystemStore("", []byte(uuid.NewV4().Bytes()))
	// fileSessionStore := sessions.NewFilesystemStore("", []byte("Meshery"))
	// fileSessionStore.MaxLength(0)

	QueueFactory := memqueue.NewFactory()
	mainQueue := QueueFactory.RegisterQueue(&taskq.QueueOptions{
		Name: "loadTestReporterQueue",
	})

	provs := map[string]models.Provider{}

	preferencePersister, err := models.NewMapPreferencePersister()
	if err != nil {
		logrus.Fatal(err)
	}
	defer preferencePersister.ClosePersister()

	dbHandler, err := database.New(database.Options{
		Filename: fmt.Sprintf("file:%s/mesherydb.sql?cache=private&mode=rwc&_busy_timeout=10000&_journal_mode=WAL", viper.GetString("USER_DATA_FOLDER")),
		Engine:   database.SQLITE,
		// Logger:   log,
	})
	if err != nil {
		logrus.Fatal(err)
	}

	meshsyncCh := make(chan struct{})
	brokerConn := nats.NewEmptyConnection

	err = dbHandler.AutoMigrate(
<<<<<<< HEAD
		meshsyncmodel.KeyValue{},
		meshsyncmodel.Object{},
		models.PerformanceProfile{},
		models.MesheryResult{},
		models.MesheryPattern{},
		models.MesheryFilter{},
		models.PatternResource{},
		models.MesheryApplication{},
		models.K8sContext{},
=======
		&meshsyncmodel.KeyValue{},
		&meshsyncmodel.Object{},
		&meshsyncmodel.ResourceSpec{},
		&meshsyncmodel.ResourceStatus{},
		&meshsyncmodel.ResourceObjectMeta{},
		&models.PerformanceProfile{},
		&models.MesheryResult{},
		&models.MesheryPattern{},
		&models.MesheryFilter{},
		&models.PatternResource{},
		&models.MesheryApplication{},
		&models.UserPreference{},
		&models.PerformanceTestConfig{},
		&models.SmiResultWithID{},
>>>>>>> 2f521993
	)
	if err != nil {
		logrus.Fatal(err)
	}

	lProv := &models.DefaultLocalProvider{
		ProviderBaseURL:                 DefaultProviderURL,
		MapPreferencePersister:          preferencePersister,
		ResultPersister:                 &models.MesheryResultsPersister{DB: &dbHandler},
		SmiResultPersister:              &models.SMIResultsPersister{DB: &dbHandler},
		TestProfilesPersister:           &models.TestProfilesPersister{DB: &dbHandler},
		PerformanceProfilesPersister:    &models.PerformanceProfilePersister{DB: &dbHandler},
		MesheryPatternPersister:         &models.MesheryPatternPersister{DB: &dbHandler},
		MesheryFilterPersister:          &models.MesheryFilterPersister{DB: &dbHandler},
		MesheryApplicationPersister:     &models.MesheryApplicationPersister{DB: &dbHandler},
		MesheryPatternResourcePersister: &models.PatternResourcePersister{DB: &dbHandler},
		MesheryK8sContextPersister:      &models.MesheryK8sContextPersister{DB: &dbHandler},
		GenericPersister:                dbHandler,
	}
	lProv.Initialize()
	seededUUIDs := lProv.SeedContent(log)
	provs[lProv.Name()] = lProv

	RemoteProviderURLs := viper.GetStringSlice("PROVIDER_BASE_URLS")
	for _, providerurl := range RemoteProviderURLs {
		parsedURL, err := url.Parse(providerurl)
		if err != nil {
			logrus.Error(providerurl, "is invalid url skipping provider")
			continue
		}
		cp := &models.RemoteProvider{
			RemoteProviderURL:          parsedURL.String(),
			RefCookieName:              parsedURL.Host + "_ref",
			SessionName:                parsedURL.Host,
			TokenStore:                 make(map[string]string),
			LoginCookieDuration:        1 * time.Hour,
			SessionPreferencePersister: &models.SessionPreferencePersister{DB: &dbHandler},
			ProviderVersion:            "v0.3.14",
			SmiResultPersister:         &models.SMIResultsPersister{DB: &dbHandler},
			GenericPersister:           dbHandler,
		}

		cp.Initialize()

		cp.SyncPreferences()
		defer cp.StopSyncPreferences()
		provs[cp.Name()] = cp
	}

	hc := &models.HandlerConfig{
		Providers:              provs,
		ProviderCookieName:     "meshery-provider",
		ProviderCookieDuration: 30 * 24 * time.Hour,

		AdapterTracker: adapterTracker,
		QueryTracker:   queryTracker,

		Queue: mainQueue,

		KubeConfigFolder: viper.GetString("KUBECONFIG_FOLDER"),

		GrafanaClient:         models.NewGrafanaClient(),
		GrafanaClientForQuery: models.NewGrafanaClientWithHTTPClient(&http.Client{Timeout: time.Second}),

		PrometheusClient:         models.NewPrometheusClient(),
		PrometheusClientForQuery: models.NewPrometheusClientWithHTTPClient(&http.Client{Timeout: time.Second}),
	}

	h := handlers.NewHandlerInstance(hc, meshsyncCh, log, brokerConn)

	b := broadcast.NewBroadcaster(100)
	defer b.Close()

	g := graphql.New(graphql.Options{
		Config:          hc,
		Logger:          log,
		MeshSyncChannel: meshsyncCh,
		BrokerConn:      brokerConn,
		Broadcaster:     b,
	})

	gp := graphql.NewPlayground(graphql.Options{
		URL: "/api/system/graphql/query",
	})

	port := viper.GetInt("PORT")
	r := router.NewRouter(ctx, h, port, g, gp)
	c := make(chan os.Signal, 1)
	signal.Notify(c, os.Interrupt)

	go func() {
		logrus.Infof("Starting Server listening on :%d", port)
		if err := r.Run(); err != nil {
			logrus.Fatalf("ListenAndServe Error: %v", err)
		}
	}()
	<-c
	logrus.Info("Doing seeded content cleanup...")
	lProv.CleanupSeeded(seededUUIDs)
	logrus.Info("Shutting down Meshery")
}<|MERGE_RESOLUTION|>--- conflicted
+++ resolved
@@ -157,17 +157,6 @@
 	brokerConn := nats.NewEmptyConnection
 
 	err = dbHandler.AutoMigrate(
-<<<<<<< HEAD
-		meshsyncmodel.KeyValue{},
-		meshsyncmodel.Object{},
-		models.PerformanceProfile{},
-		models.MesheryResult{},
-		models.MesheryPattern{},
-		models.MesheryFilter{},
-		models.PatternResource{},
-		models.MesheryApplication{},
-		models.K8sContext{},
-=======
 		&meshsyncmodel.KeyValue{},
 		&meshsyncmodel.Object{},
 		&meshsyncmodel.ResourceSpec{},
@@ -182,7 +171,7 @@
 		&models.UserPreference{},
 		&models.PerformanceTestConfig{},
 		&models.SmiResultWithID{},
->>>>>>> 2f521993
+		models.K8sContext{},
 	)
 	if err != nil {
 		logrus.Fatal(err)
