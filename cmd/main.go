package main

import (
	"context"
	"fmt"
	"net/http"
	"net/url"
	"os"
	"os/signal"
	"path"
	"time"

	"github.com/layer5io/meshery/handlers"
	"github.com/layer5io/meshery/helpers"
	"github.com/layer5io/meshery/internal/database"
	"github.com/layer5io/meshery/models"
	"github.com/layer5io/meshery/router"
	"github.com/spf13/viper"

	"github.com/sirupsen/logrus"

	"github.com/vmihailenco/taskq/v3"
	"github.com/vmihailenco/taskq/v3/memqueue"
)

var (
	globalTokenForAnonymousResults string
	version                        = "Not Set"
	commitsha                      = "Not Set"
)

const (
	// SAAS_BASE_URL_NONE is the saas base url for the "none" provider
	SAAS_BASE_URL_NONE = "https://meshery.layer5.io"
)

func main() {
	if globalTokenForAnonymousResults != "" {
		models.GlobalTokenForAnonymousResults = globalTokenForAnonymousResults
	}

	ctx := context.Background()

	viper.AutomaticEnv()

	viper.SetDefault("PORT", 8080)
	viper.SetDefault("ADAPTER_URLS", "")
	viper.SetDefault("BUILD", version)
	viper.SetDefault("COMMITSHA", commitsha)

	home, err := os.UserHomeDir()
	if viper.GetString("USER_DATA_FOLDER") == "" {
		if err != nil {
			logrus.Fatalf("unable to retrieve the user's home directory: %v", err)
		}
		viper.SetDefault("USER_DATA_FOLDER", path.Join(home, ".meshery", "config"))
	}
	logrus.Infof("Using '%s' to store user data", viper.GetString("USER_DATA_FOLDER"))

	if viper.GetString("KUBECONFIG_FOLDER") == "" {
		if err != nil {
			logrus.Fatalf("unable to retrieve the user's home directory: %v", err)
		}
		viper.SetDefault("KUBECONFIG_FOLDER", path.Join(home, ".kube"))
	}
	logrus.Infof("Using '%s' as the folder to look for kubeconfig file", viper.GetString("KUBECONFIG_FOLDER"))

	if viper.GetBool("DEBUG") {
		logrus.SetLevel(logrus.DebugLevel)
	}
	logrus.Infof("Log level: %s", logrus.GetLevel())

	adapterURLs := viper.GetStringSlice("ADAPTER_URLS")

	adapterTracker := helpers.NewAdaptersTracker(adapterURLs)
	queryTracker := helpers.NewUUIDQueryTracker()

	// Uncomment line below to generate a new UUID and force the user to login every time Meshery is started.
	// fileSessionStore := sessions.NewFilesystemStore("", []byte(uuid.NewV4().Bytes()))
	// fileSessionStore := sessions.NewFilesystemStore("", []byte("Meshery"))
	// fileSessionStore.MaxLength(0)

	QueueFactory := memqueue.NewFactory()
	mainQueue := QueueFactory.RegisterQueue(&taskq.QueueOptions{
		Name: "loadTestReporterQueue",
	})

	provs := map[string]models.Provider{}

	preferencePersister, err := models.NewMapPreferencePersister()
	if err != nil {
		logrus.Fatal(err)
	}
	defer preferencePersister.ClosePersister()

	smiResultPersister, err := models.NewBitCaskSmiResultsPersister(viper.GetString("USER_DATA_FOLDER"))
	if err != nil {
		logrus.Fatal(err)
	}
	defer smiResultPersister.CloseResultPersister()

	resultPersister, err := models.NewBitCaskResultsPersister(viper.GetString("USER_DATA_FOLDER"))
	if err != nil {
		logrus.Fatal(err)
	}
	defer resultPersister.CloseResultPersister()

	testConfigPersister, err := models.NewBitCaskTestProfilesPersister(viper.GetString("USER_DATA_FOLDER"))
	if err != nil {
		logrus.Fatal(err)
	}
	defer testConfigPersister.CloseTestConfigsPersister()

<<<<<<< HEAD
	dbHandler, err := database.New(database.GORM, database.Options{
		Filename: fmt.Sprintf("%s/meshsync.sql", viper.GetString("USER_DATA_FOLDER")),
	})
	if err != nil {
		logrus.Fatal(err)
	}

	saasBaseURL := viper.GetString("SAAS_BASE_URL")
=======
	saasBaseURLNone := SAAS_BASE_URL_NONE
>>>>>>> 6da23097
	lProv := &models.DefaultLocalProvider{
		SaaSBaseURL:            saasBaseURLNone,
		MapPreferencePersister: preferencePersister,
		ResultPersister:        resultPersister,
		SmiResultPersister:     smiResultPersister,
		TestProfilesPersister:  testConfigPersister,
		GenericPersister:       dbHandler,
	}
	lProv.Initialize()
	provs[lProv.Name()] = lProv

	cPreferencePersister, err := models.NewBitCaskPreferencePersister(viper.GetString("USER_DATA_FOLDER"))
	if err != nil {
		logrus.Fatal(err)
	}
	defer preferencePersister.ClosePersister()

	if saasBaseURLNone == "" {
		logrus.Fatalf("SAAS_BASE_URL_NONE environment variable not set.")
	}
<<<<<<< HEAD
	cp := &models.MesheryRemoteProvider{
		SaaSBaseURL:                saasBaseURL,
		RefCookieName:              "meshery_ref",
		SessionName:                "meshery",
		TokenStore:                 make(map[string]string),
		LoginCookieDuration:        1 * time.Hour,
		BitCaskPreferencePersister: cPreferencePersister,
		ProviderVersion:            "v0.3.14",
		SmiResultPersister:         smiResultPersister,
		GenericPersister:           dbHandler,
=======

	saasBaseURLs := viper.GetStringSlice("SAAS_BASE_URLS")
	for _, saasurl := range saasBaseURLs {
		parsedURL, err := url.Parse(saasurl)
		if err != nil {
			logrus.Error(saasurl, "is invalid url skipping provider")
			continue
		}
		cp := &models.RemoteProvider{
			SaaSBaseURL:                parsedURL.String(),
			RefCookieName:              parsedURL.Host + "_ref",
			SessionName:                parsedURL.Host,
			TokenStore:                 make(map[string]string),
			LoginCookieDuration:        1 * time.Hour,
			BitCaskPreferencePersister: cPreferencePersister,
			ProviderVersion:            "v0.3.14",
			SmiResultPersister:         smiResultPersister,
		}

		cp.Initialize()

		cp.SyncPreferences()
		defer cp.StopSyncPreferences()
		provs[cp.Name()] = cp
>>>>>>> 6da23097
	}

	h := handlers.NewHandlerInstance(&models.HandlerConfig{
		Providers:              provs,
		ProviderCookieName:     "meshery-provider",
		ProviderCookieDuration: 30 * 24 * time.Hour,

		AdapterTracker: adapterTracker,
		QueryTracker:   queryTracker,

		Queue: mainQueue,

		KubeConfigFolder: viper.GetString("KUBECONFIG_FOLDER"),

		GrafanaClient:         models.NewGrafanaClient(),
		GrafanaClientForQuery: models.NewGrafanaClientWithHTTPClient(&http.Client{Timeout: time.Second}),

		PrometheusClient:         models.NewPrometheusClient(),
		PrometheusClientForQuery: models.NewPrometheusClientWithHTTPClient(&http.Client{Timeout: time.Second}),
	})

	port := viper.GetInt("PORT")
	r := router.NewRouter(ctx, h, port)

	c := make(chan os.Signal, 1)
	signal.Notify(c, os.Interrupt)

	go func() {
		logrus.Infof("Starting Server listening on :%d", port)
		if err := r.Run(); err != nil {
			logrus.Fatalf("ListenAndServe Error: %v", err)
		}
	}()
	<-c
	logrus.Info("Shutting down Meshery")
}<|MERGE_RESOLUTION|>--- conflicted
+++ resolved
@@ -111,7 +111,6 @@
 	}
 	defer testConfigPersister.CloseTestConfigsPersister()
 
-<<<<<<< HEAD
 	dbHandler, err := database.New(database.GORM, database.Options{
 		Filename: fmt.Sprintf("%s/meshsync.sql", viper.GetString("USER_DATA_FOLDER")),
 	})
@@ -120,9 +119,7 @@
 	}
 
 	saasBaseURL := viper.GetString("SAAS_BASE_URL")
-=======
 	saasBaseURLNone := SAAS_BASE_URL_NONE
->>>>>>> 6da23097
 	lProv := &models.DefaultLocalProvider{
 		SaaSBaseURL:            saasBaseURLNone,
 		MapPreferencePersister: preferencePersister,
@@ -143,18 +140,6 @@
 	if saasBaseURLNone == "" {
 		logrus.Fatalf("SAAS_BASE_URL_NONE environment variable not set.")
 	}
-<<<<<<< HEAD
-	cp := &models.MesheryRemoteProvider{
-		SaaSBaseURL:                saasBaseURL,
-		RefCookieName:              "meshery_ref",
-		SessionName:                "meshery",
-		TokenStore:                 make(map[string]string),
-		LoginCookieDuration:        1 * time.Hour,
-		BitCaskPreferencePersister: cPreferencePersister,
-		ProviderVersion:            "v0.3.14",
-		SmiResultPersister:         smiResultPersister,
-		GenericPersister:           dbHandler,
-=======
 
 	saasBaseURLs := viper.GetStringSlice("SAAS_BASE_URLS")
 	for _, saasurl := range saasBaseURLs {
@@ -172,6 +157,7 @@
 			BitCaskPreferencePersister: cPreferencePersister,
 			ProviderVersion:            "v0.3.14",
 			SmiResultPersister:         smiResultPersister,
+			GenericPersister:           dbHandler,
 		}
 
 		cp.Initialize()
@@ -179,7 +165,6 @@
 		cp.SyncPreferences()
 		defer cp.StopSyncPreferences()
 		provs[cp.Name()] = cp
->>>>>>> 6da23097
 	}
 
 	h := handlers.NewHandlerInstance(&models.HandlerConfig{
