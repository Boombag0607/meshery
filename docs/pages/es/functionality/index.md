<<<<<<< HEAD
---
layout: page
title: Funcionalidad
permalink: es/functionality
type: functionality
language: es
list: exclude
---

# Funcionalidades de Meshery

Estas secciones proveen guías de usuario sobre las funcionalidades que ofrece Meshery.

{% assign sorted_functionality = site.pages | sort: "functionality" %}

<ul>
    {% for item in sorted_functionality %}
      {% if item.type=="functionality" and item.language=="es" and item.list!= "exclude" -%}
        <li><a href="{{ site.baseurl }}{{ item.url }}">{{ item.title }}</a></li>
      {% endif %}
    {% endfor %}
</ul>

{% include toc.html page=functionality %}

{:toc}
=======
---
layout: page
title: Funcionalidad
permalink: es/functionality
type: functionality
language: es
list: exclude
---

# Funcionalidades de Meshery

Estas secciones proveen guías de usuario sobre las funcionalidades que ofrece Meshery.

{% assign sorted_functionality = site.pages | sort: "functionality" %}

<ul>
    {% for item in sorted_functionality %}
    {% if item.type=="functionality" and item.language=="es" -%}
      <li><a href="{{ site.baseurl }}{{ item.url }}">{{ item.title }}</a></li>
      {% endif %}
    {% endfor %}
</ul>

{% include toc.html page=functionality %}

{:toc}
>>>>>>> fa53f945
<|MERGE_RESOLUTION|>--- conflicted
+++ resolved
@@ -1,31 +1,3 @@
-<<<<<<< HEAD
----
-layout: page
-title: Funcionalidad
-permalink: es/functionality
-type: functionality
-language: es
-list: exclude
----
-
-# Funcionalidades de Meshery
-
-Estas secciones proveen guías de usuario sobre las funcionalidades que ofrece Meshery.
-
-{% assign sorted_functionality = site.pages | sort: "functionality" %}
-
-<ul>
-    {% for item in sorted_functionality %}
-      {% if item.type=="functionality" and item.language=="es" and item.list!= "exclude" -%}
-        <li><a href="{{ site.baseurl }}{{ item.url }}">{{ item.title }}</a></li>
-      {% endif %}
-    {% endfor %}
-</ul>
-
-{% include toc.html page=functionality %}
-
-{:toc}
-=======
 ---
 layout: page
 title: Funcionalidad
@@ -52,4 +24,3 @@
 {% include toc.html page=functionality %}
 
 {:toc}
->>>>>>> fa53f945
