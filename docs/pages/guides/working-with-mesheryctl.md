--- conflicted
+++ resolved
@@ -35,13 +35,9 @@
 To install *mesheryctl*, execute the following commands:
 
 ```bash
-<<<<<<< HEAD
 brew tap layer5io/tap
 brew install mesheryctl
 mesheryctl system start
-=======
-brew install layer5io mesheryctl system start
->>>>>>> 916b1373
 ```
 
 **Upgrading with Homebrew**
