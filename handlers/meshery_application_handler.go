package handlers

import (
	"bytes"
	"database/sql"
	"encoding/json"
	"fmt"
	"io"
	"net/http"
	"net/url"
	"path/filepath"
	"strings"
	"sync"

	"github.com/gorilla/mux"
	"github.com/layer5io/meshery/models"
	"github.com/layer5io/meshery/models/pattern/core"
	"github.com/layer5io/meshkit/utils/kubernetes"
	"github.com/layer5io/meshkit/utils/kubernetes/kompose"
	"github.com/layer5io/meshkit/utils/walker"
	"gopkg.in/yaml.v2"
)

// MesheryApplicationRequestBody refers to the type of request body that
// SaveMesheryApplication would receive
type MesheryApplicationRequestBody struct {
	URL             string                     `json:"url,omitempty"`
	Path            string                     `json:"path,omitempty"`
	Save            bool                       `json:"save,omitempty"`
	ApplicationData *models.MesheryApplication `json:"application_data,omitempty"`
}

// swagger:route POST /api/application/deploy ApplicationsAPI idPostDeployApplicationFile
// Handle POST request for Application File Deploy
// Deploy an attached application file with the request
// responses:
//  200: applicationFilesResponseWrapper

// swagger:route DELETE /api/application/deploy ApplicationsAPI idDeleteApplicationFile
// Handle DELETE request for Application File Deploy
//
// Delete a deployed application file with the request
// responses:
//  200:

// ApplicationFileHandler handles the requested related to application files
func (h *Handler) ApplicationFileHandler(
	rw http.ResponseWriter,
	r *http.Request,
	prefObj *models.Preference,
	user *models.User,
	provider models.Provider,
) {
	// Application files are just pattern files
	h.PatternFileHandler(rw, r, prefObj, user, provider)
}

// swagger:route POST /api/application/ ApplicationsAPI idPostApplicationFileRequest
// Handle POST request for Application Files
//
// Save attached Meshery Application File
// responses:
//  200: mesheryApplicationResponseWrapper

// swagger:route GET /api/application/ ApplicationsAPI idGetApplicationFileRequest
// Handle GET request for Application Files
//
// Returns requests for all Meshery Applications
// responses:
//  200: mesheryApplicationsResponseWrapper

// ApplicationFileRequestHandler will handle requests of both type GET and POST
// on the route /api/application
func (h *Handler) ApplicationFileRequestHandler(
	rw http.ResponseWriter,
	r *http.Request,
	prefObj *models.Preference,
	user *models.User,
	provider models.Provider,
) {
	if r.Method == http.MethodGet {
		h.GetMesheryApplicationsHandler(rw, r, prefObj, user, provider)
		return
	}

	if r.Method == http.MethodPost {
		h.handleApplicationPOST(rw, r, prefObj, user, provider)
		return
	}
}

func (h *Handler) handleApplicationPOST(
	rw http.ResponseWriter,
	r *http.Request,
	prefObj *models.Preference,
	user *models.User,
	provider models.Provider,
) {
	defer func() {
		_ = r.Body.Close()
	}()
	sourcetype := mux.Vars(r)["sourcetype"]
	if sourcetype == "" {
		http.Error(rw, "missing route variable \"source-type\"", http.StatusBadRequest)
		return
	}
	var parsedBody *MesheryApplicationRequestBody
	if err := json.NewDecoder(r.Body).Decode(&parsedBody); err != nil {
		http.Error(rw, ErrRetrieveData(err).Error(), http.StatusBadRequest)
		// rw.WriteHeader(http.StatusBadRequest)
		// fmt.Fprintf(rw, "failed to read request body: %s", err)
		return
	}

	token, err := provider.GetProviderToken(r)
	if err != nil {
		http.Error(rw, ErrRetrieveUserToken(err).Error(), http.StatusInternalServerError)
		return
	}

	format := r.URL.Query().Get("output")
	var mesheryApplication *models.MesheryApplication
	// If Content is not empty then assume it's a local upload
	//Note: The Application data will not be present in case of helm charts as we do not support local helm upload.
	if parsedBody.ApplicationData != nil {
		// Assign a location if no location is specified
		if parsedBody.ApplicationData.Location == nil {
			parsedBody.ApplicationData.Location = map[string]interface{}{
				"host":   "",
				"path":   "",
				"type":   "local",
				"branch": "",
			}
		}

		mesheryApplication = parsedBody.ApplicationData

		bytApplication := []byte(mesheryApplication.ApplicationFile)
		mesheryApplication.SourceContent = bytApplication
		if sourcetype == string(models.DOCKER_COMPOSE) || sourcetype == string(models.K8S_MANIFEST) {
			var k8sres string
			if sourcetype == string(models.DOCKER_COMPOSE) {
				k8sres, err = kompose.Convert(bytApplication) // convert the docker compose file into kubernetes manifest
				if err != nil {
					obj := "convert"
					h.log.Error(ErrApplicationFailure(err, obj))
					http.Error(rw, ErrApplicationFailure(err, obj).Error(), http.StatusInternalServerError) // sending a 500 when we cannot convert the file into kuberentes manifest
					return
				}
				mesheryApplication.Type= sql.NullString{
					String: string(models.DOCKER_COMPOSE),
					Valid: true,
				}
			} else if sourcetype == string(models.K8S_MANIFEST) {
				k8sres = string(bytApplication)
				mesheryApplication.Type = sql.NullString{
					String: string(models.K8S_MANIFEST),
					Valid: true,
				}
			}

			pattern, err := core.NewPatternFileFromK8sManifest(k8sres, false)
			if err != nil {
				obj := "convert"
				h.log.Error(ErrApplicationFailure(err, obj))
				http.Error(rw, ErrApplicationFailure(err, obj).Error(), http.StatusInternalServerError) // sending a 500 when we cannot convert the file into kuberentes manifest
				return
			}
			response, err := yaml.Marshal(pattern)
			if err != nil {
				obj := "convert"
				h.log.Error(ErrApplicationFailure(err, obj))
				http.Error(rw, ErrApplicationFailure(err, obj).Error(), http.StatusInternalServerError) // sending a 500 when we cannot convert the file into kuberentes manifest
				return
			}
<<<<<<< HEAD
			mesheryApplication.ApplicationFile = string(response)
		} else {
			obj := "convert"
			h.log.Error(ErrApplicationFailure(fmt.Errorf("invalid source type"), obj))
			http.Error(rw, ErrApplicationFailure(fmt.Errorf("invalid source type"), obj).Error(), http.StatusInternalServerError) // sending a 500 when we cannot convert the file into kuberentes manifest
=======

			if h.config.ApplicationsChannel != nil {
				h.config.ApplicationsChannel <- struct{}{}
			}
			h.formatApplicationOutput(rw, resp, format)
			return
		}

		byt, err := json.Marshal([]models.MesheryApplication{*mesheryApplication})
		if err != nil {
			obj := "application"
			h.log.Error(ErrEncoding(err, obj))
			http.Error(rw, ErrEncoding(err, obj).Error(), http.StatusInternalServerError)
>>>>>>> ef832d94
			return
		}
	}

	if parsedBody.URL != "" {
		var resp []byte
		if sourcetype == string(models.HELM_CHART) {
			helmSourceResp, err := http.Get(parsedBody.URL)
			defer func() {
				_ = helmSourceResp.Body.Close()
			}()
			if err != nil {
				obj := "import"
				http.Error(rw, ErrApplicationFailure(err, obj).Error(), http.StatusInternalServerError)
				return
			}
			sourceContent, err := io.ReadAll(helmSourceResp.Body)
			if err != nil {
				http.Error(rw, "error read body", http.StatusInternalServerError)
				return
			}

			resp, err = kubernetes.ConvertHelmChartToK8sManifest(kubernetes.ApplyHelmChartConfig{
				URL: parsedBody.URL,
			})
			if err != nil {
				obj := "import"
				h.log.Error(ErrApplicationFailure(err, obj))
				http.Error(rw, ErrApplicationFailure(err, obj).Error(), http.StatusInternalServerError)
				return
			}
			result := string(resp)
			pattern, err := core.NewPatternFileFromK8sManifest(result, false)
			if err != nil {
				obj := "convert"
				h.log.Error(ErrApplicationFailure(err, obj))
				http.Error(rw, ErrApplicationFailure(err, obj).Error(), http.StatusInternalServerError) // sending a 500 when we cannot convert the file into kuberentes manifest
				return
			}
			response, err := yaml.Marshal(pattern)
			if err != nil {
				obj := "convert"
				h.log.Error(ErrApplicationFailure(err, obj))
				http.Error(rw, ErrApplicationFailure(err, obj).Error(), http.StatusInternalServerError) // sending a 500 when we cannot convert the file into kuberentes manifest
				return
			}
			url := strings.Split(parsedBody.URL, "/")
			mesheryApplication = &models.MesheryApplication{
				Name:            strings.TrimSuffix(url[len(url)-1], ".tgz"),
				ApplicationFile: string(response),
				Type: sql.NullString{
					String: string(models.HELM_CHART),
					Valid: true,
				},
				Location: map[string]interface{}{
					"type":   "http",
					"host":   parsedBody.URL,
					"path":   "",
					"branch": "",
				},
				SourceContent: sourceContent,
			}
			resp, err = json.Marshal([]models.MesheryApplication{*mesheryApplication})
		} else if sourcetype == string(models.DOCKER_COMPOSE) || sourcetype == string(models.K8S_MANIFEST) {
			parsedURL, err := url.Parse(parsedBody.URL)
			if err != nil {
				http.Error(rw, "error parsing provided URL", http.StatusInternalServerError)
				return
			}

			// Check if hostname is github
			if parsedURL.Host == "github.com" {
				parsedPath := strings.Split(parsedURL.Path, "/")
				if parsedPath[3] == "tree" {
					parsedPath = append(parsedPath[0:3], parsedPath[4:]...)
				}
				if len(parsedPath) < 3 {
					http.Error(rw, "malformed URL: url should be of type github.com/<owner>/<repo>/[branch]", http.StatusNotAcceptable)
				}

				owner := parsedPath[1]
				repo := parsedPath[2]
				branch := "master"
				path := parsedBody.Path
				if len(parsedPath) == 4 {
					branch = parsedPath[3]
				}
				if path == "" && len(parsedPath) > 4 {
					path = strings.Join(parsedPath[4:], "/")
				}

				pfs, err := githubRepoApplicationScan(owner, repo, path, branch, sourcetype)
				if err != nil {
					http.Error(rw, ErrRemoteApplication(err).Error(), http.StatusInternalServerError)
					return
				}

				mesheryApplication = &pfs[0]
			} else {
				// Fallback to generic HTTP import
				pfs, err := genericHTTPApplicationFile(parsedBody.URL, sourcetype)
				if err != nil {
					http.Error(rw, ErrRemoteApplication(err).Error(), http.StatusInternalServerError)
					return
				}
				mesheryApplication = &pfs[0]
			}
		} else {
			obj := "convert"
			h.log.Error(ErrApplicationFailure(fmt.Errorf("invalid source type"), obj))
			http.Error(rw, ErrApplicationFailure(fmt.Errorf("invalid source type"), obj).Error(), http.StatusInternalServerError) // sending a 500 when we cannot convert the file into kuberentes manifest
			return
		}
	}
	if parsedBody.Save {
		resp, err := provider.SaveMesheryApplication(token, mesheryApplication)
		if err != nil {
			obj := "save"
			h.log.Error(ErrApplicationFailure(err, obj))
			http.Error(rw, ErrApplicationFailure(err, obj).Error(), http.StatusInternalServerError)
			return
		}

<<<<<<< HEAD
		var mesheryApplicationContent []models.MesheryApplication
		err = json.Unmarshal(resp, &mesheryApplicationContent)
		if err != nil {
			obj := "application"
			h.log.Error(ErrEncoding(err, obj))
			http.Error(rw, ErrEncoding(err, obj).Error(), http.StatusInternalServerError)
=======
			if h.config.ApplicationsChannel != nil {
				h.config.ApplicationsChannel <- struct{}{}
			}
			h.formatApplicationOutput(rw, resp, format)
>>>>>>> ef832d94
			return
		}

		err = provider.SaveApplicationSourceContent(token, (mesheryApplicationContent[0].ID).String(), mesheryApplication.SourceContent)

		if err != nil {
			obj := "upload"
			h.log.Error(ErrApplicationSourceContentUpload(err, obj))
			http.Error(rw, ErrApplicationSourceContentUpload(err, obj).Error(), http.StatusInternalServerError)
			return
		}
	}

<<<<<<< HEAD
	byt, err := json.Marshal([]models.MesheryApplication{*mesheryApplication})
	if err != nil {
		obj := "application"
		h.log.Error(ErrEncoding(err, obj))
		http.Error(rw, ErrEncoding(err, obj).Error(), http.StatusInternalServerError)
=======
			if h.config.ApplicationsChannel != nil {
				h.config.ApplicationsChannel <- struct{}{}
			}
			h.formatApplicationOutput(rw, resp, format)
			return
		}
		h.formatApplicationOutput(rw, resp, format)
>>>>>>> ef832d94
		return
	}

	h.formatApplicationOutput(rw, byt, format)
	return
}

// swagger:route GET /api/application/{id} ApplicationsAPI idGetMesheryApplication
// Handle GET request for Meshery Application with the given id
//
// Fetches the list of all applications saved by the current user
// responses:
//  200: mesheryApplicationResponseWrapper

// GetMesheryApplicationsHandler returns the list of all the applications saved by the current user
func (h *Handler) GetMesheryApplicationsHandler(
	rw http.ResponseWriter,
	r *http.Request,
	prefObj *models.Preference,
	user *models.User,
	provider models.Provider,
) {
	q := r.URL.Query()
	tokenString := r.Context().Value(models.TokenCtxKey).(string)

	resp, err := provider.GetMesheryApplications(tokenString, q.Get("page"), q.Get("page_size"), q.Get("search"), q.Get("order"))
	if err != nil {
		obj := "fetch"
		h.log.Error(ErrApplicationFailure(err, obj))
		http.Error(rw, ErrApplicationFailure(err, obj).Error(), http.StatusInternalServerError)
		return
	}

	rw.Header().Set("Content-Type", "application/json")
	fmt.Fprint(rw, string(resp))
}

// swagger:route DELETE /api/application/{id} ApplicationsAPI idDeleteMesheryApplicationFile
// Handle Delete for a Meshery Application File
//
// Deletes a meshery application file with ID: id
// responses:
//  200: noContentWrapper

// DeleteMesheryApplicationHandler deletes a application with the given id
func (h *Handler) DeleteMesheryApplicationHandler(
	rw http.ResponseWriter,
	r *http.Request,
	prefObj *models.Preference,
	user *models.User,
	provider models.Provider,
) {
	applicationID := mux.Vars(r)["id"]
	resp, err := provider.DeleteMesheryApplication(r, applicationID)
	if err != nil {
		obj := "delete"
		h.log.Error(ErrApplicationFailure(err, obj))
		http.Error(rw, ErrApplicationFailure(err, obj).Error(), http.StatusInternalServerError)
		return
	}

	if h.config.ApplicationsChannel != nil {
		h.config.ApplicationsChannel <- struct{}{}
	}
	rw.Header().Set("Content-Type", "application/json")
	fmt.Fprint(rw, string(resp))
}

// GetMesheryApplicationHandler fetched the application with the given id
func (h *Handler) GetMesheryApplicationHandler(
	rw http.ResponseWriter,
	r *http.Request,
	prefObj *models.Preference,
	user *models.User,
	provider models.Provider,
) {
	applicationID := mux.Vars(r)["id"]
	resp, err := provider.GetMesheryApplication(r, applicationID)
	if err != nil {
		obj := "get"
		h.log.Error(ErrApplicationFailure(err, obj))
		http.Error(rw, ErrApplicationFailure(err, obj).Error(), http.StatusNotFound)
		return
	}

	rw.Header().Set("Content-Type", "application/json")
	fmt.Fprint(rw, string(resp))
}

// GetMesheryApplicationHandler fetched the application with the given id
func (h *Handler) GetMesheryApplicationTypesHandler(
	rw http.ResponseWriter,
	r *http.Request,
	prefObj *models.Preference,
	user *models.User,
	provider models.Provider,
) {
	response := models.GetApplicationTypes()
	b, err := json.Marshal(response)
	if err != nil {
		obj := "available types"
		h.log.Error(ErrMarshal(err, obj))
		http.Error(rw, ErrMarshal(err, obj).Error(), http.StatusInternalServerError)
		return
	}
	rw.Header().Set("Content-Type", "application/json")
	fmt.Fprint(rw, string(b))
}

// GetMesheryApplicationHandler fetched the application with the given id
func (h *Handler) GetMesheryApplicationSourceHandler(
	rw http.ResponseWriter,
	r *http.Request,
	prefObj *models.Preference,
	user *models.User,
	provider models.Provider,
) {
	applicationID := mux.Vars(r)["id"]
	resp, err := provider.GetApplicationSourceContent(r, applicationID)
	if err != nil {
		obj := "download"
		h.log.Error(ErrApplicationFailure(err, obj))
		http.Error(rw, ErrApplicationFailure(err, obj).Error(), http.StatusNotFound)
		return
	}

	var mimeType string
	sourcetype := mux.Vars(r)["sourcetype"]

	if models.ApplicationType(sourcetype) == models.HELM_CHART { //serve the content in a tgz file
		mimeType = "application/x-tar"
	} else { // serve the content in yaml file
		mimeType = "application/x-yaml"
	}
	reader := bytes.NewReader(resp)
	rw.Header().Set("Content-Type", mimeType)
	io.Copy(rw, reader)
}

func (h *Handler) formatApplicationOutput(rw http.ResponseWriter, content []byte, format string) {
	contentMesheryApplicationSlice := make([]models.MesheryApplication, 0)

	if err := json.Unmarshal(content, &contentMesheryApplicationSlice); err != nil {
		obj := "application data into go slice"
		h.log.Error(ErrDecoding(err, obj))
		http.Error(rw, ErrDecoding(err, obj).Error(), http.StatusInternalServerError)
		// rw.WriteHeader(http.StatusInternalServerError)
		// fmt.Fprintf(rw, "failed to decode applications data into go slice: %s", err)
		return
	}

	data, err := json.Marshal(&contentMesheryApplicationSlice)
	if err != nil {
		obj := "application file"
		h.log.Error(ErrMarshal(err, obj))
		http.Error(rw, ErrMarshal(err, obj).Error(), http.StatusInternalServerError)
		//rw.WriteHeader(http.StatusInternalServerError)
		//fmt.Fprintf(rw, "failed to marshal application file: %s", err)
		return
	}

	rw.Header().Set("Content-Type", "application/json")
	fmt.Fprint(rw, string(data))
}

func githubRepoApplicationScan(
	owner,
	repo,
	path,
	branch,
	sourceType string,
) ([]models.MesheryApplication, error) {
	var mu sync.Mutex
	ghWalker := walker.NewGit()
	result := make([]models.MesheryApplication, 0)
	err := ghWalker.
		Owner(owner).
		Repo(repo).
		Branch(branch).
		Root(path).
		RegisterFileInterceptor(func(f walker.File) error {
			ext := filepath.Ext(f.Name)
			var k8sres string
			var err error
			k8sres = f.Content
			if ext == ".yml" || ext == ".yaml" {
				if sourceType == string(models.DOCKER_COMPOSE) {
					k8sres, err = kompose.Convert([]byte(f.Content))
					if err != nil {
						return err
					}
				}
				pattern, err := core.NewPatternFileFromK8sManifest(k8sres, false)
				if err != nil {
					return err
				}
				response, err := yaml.Marshal(pattern)
				if err != nil {
					return err
				}

				af := models.MesheryApplication{
					Name:            strings.TrimSuffix(f.Name, ext),
					ApplicationFile: string(response),
					Location: map[string]interface{}{
						"type":   "github",
						"host":   fmt.Sprintf("github.com/%s/%s", owner, repo),
						"path":   f.Path,
						"branch": branch,
					},
					Type: sql.NullString{
						String: string(sourceType),
						Valid: true,
					},
					SourceContent: []byte(f.Content),
				}

				mu.Lock()
				result = append(result, af)
				mu.Unlock()
			}

			return nil
		}).
		Walk()

	return result, err
}

func genericHTTPApplicationFile(fileURL, sourceType string) ([]models.MesheryApplication, error) {
	resp, err := http.Get(fileURL)
	if err != nil {
		return nil, err
	}
	if resp.StatusCode != http.StatusOK {
		return nil, fmt.Errorf("file not found")
	}

	defer models.SafeClose(resp.Body)

	body, err := io.ReadAll(resp.Body)
	if err != nil {
		return nil, err
	}

	k8sres := string(body)

	if sourceType == string(models.DOCKER_COMPOSE) {
		k8sres, err = kompose.Convert(body)
		if err != nil {
			return nil, err
		}
	}

	pattern, err := core.NewPatternFileFromK8sManifest(k8sres, false)
	if err != nil {
		return nil, err
	}
	response, err := yaml.Marshal(pattern)

	if err != nil {
		return nil, err
	}

	url := strings.Split(fileURL, "/")
	af := models.MesheryApplication{
		Name:            url[len(url)-1],
		ApplicationFile: string(response),
		Location: map[string]interface{}{
			"type":   "http",
			"host":   fileURL,
			"path":   "",
			"branch": "",
		},
		Type: sql.NullString{
			String: string(sourceType),
			Valid: true,
		},
		SourceContent: body,
	}
	return []models.MesheryApplication{af}, nil
}<|MERGE_RESOLUTION|>--- conflicted
+++ resolved
@@ -173,27 +173,11 @@
 				http.Error(rw, ErrApplicationFailure(err, obj).Error(), http.StatusInternalServerError) // sending a 500 when we cannot convert the file into kuberentes manifest
 				return
 			}
-<<<<<<< HEAD
 			mesheryApplication.ApplicationFile = string(response)
 		} else {
 			obj := "convert"
 			h.log.Error(ErrApplicationFailure(fmt.Errorf("invalid source type"), obj))
 			http.Error(rw, ErrApplicationFailure(fmt.Errorf("invalid source type"), obj).Error(), http.StatusInternalServerError) // sending a 500 when we cannot convert the file into kuberentes manifest
-=======
-
-			if h.config.ApplicationsChannel != nil {
-				h.config.ApplicationsChannel <- struct{}{}
-			}
-			h.formatApplicationOutput(rw, resp, format)
-			return
-		}
-
-		byt, err := json.Marshal([]models.MesheryApplication{*mesheryApplication})
-		if err != nil {
-			obj := "application"
-			h.log.Error(ErrEncoding(err, obj))
-			http.Error(rw, ErrEncoding(err, obj).Error(), http.StatusInternalServerError)
->>>>>>> ef832d94
 			return
 		}
 	}
@@ -317,19 +301,12 @@
 			return
 		}
 
-<<<<<<< HEAD
 		var mesheryApplicationContent []models.MesheryApplication
 		err = json.Unmarshal(resp, &mesheryApplicationContent)
 		if err != nil {
 			obj := "application"
 			h.log.Error(ErrEncoding(err, obj))
 			http.Error(rw, ErrEncoding(err, obj).Error(), http.StatusInternalServerError)
-=======
-			if h.config.ApplicationsChannel != nil {
-				h.config.ApplicationsChannel <- struct{}{}
-			}
-			h.formatApplicationOutput(rw, resp, format)
->>>>>>> ef832d94
 			return
 		}
 
@@ -341,23 +318,17 @@
 			http.Error(rw, ErrApplicationSourceContentUpload(err, obj).Error(), http.StatusInternalServerError)
 			return
 		}
-	}
-
-<<<<<<< HEAD
+    
+    if h.config.ApplicationsChannel != nil {
+				h.config.ApplicationsChannel <- struct{}{}
+		}
+	}
+
 	byt, err := json.Marshal([]models.MesheryApplication{*mesheryApplication})
 	if err != nil {
 		obj := "application"
 		h.log.Error(ErrEncoding(err, obj))
 		http.Error(rw, ErrEncoding(err, obj).Error(), http.StatusInternalServerError)
-=======
-			if h.config.ApplicationsChannel != nil {
-				h.config.ApplicationsChannel <- struct{}{}
-			}
-			h.formatApplicationOutput(rw, resp, format)
-			return
-		}
-		h.formatApplicationOutput(rw, resp, format)
->>>>>>> ef832d94
 		return
 	}
 
