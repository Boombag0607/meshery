--- conflicted
+++ resolved
@@ -157,20 +157,6 @@
 				return
 			}
 			response, err := json.Marshal(pattern)
-<<<<<<< HEAD
-			if err != nil {
-				obj := "convert"
-				h.log.Error(ErrApplicationFailure(err, obj))
-				http.Error(rw, ErrApplicationFailure(err, obj).Error(), http.StatusInternalServerError) // sending a 500 when we cannot convert the file into kuberentes manifest
-				return
-			}
-			mesheryApplication.ApplicationFile = string(response)
-		}
-
-		if parsedBody.Save {
-			resp, err := provider.SaveMesheryApplication(token, mesheryApplication)
-=======
->>>>>>> ffa5a9e4
 			if err != nil {
 				obj := "convert"
 				h.log.Error(ErrApplicationFailure(err, obj))
@@ -375,41 +361,13 @@
 	provider models.Provider,
 ) {
 	applicationID := mux.Vars(r)["id"]
-<<<<<<< HEAD
-	resp, err := provider.GetMesheryApplication(r, applicationID)
-=======
 	resp, err := provider.GetApplicationSourceContent(r, applicationID)
->>>>>>> ffa5a9e4
 	if err != nil {
 		obj := "download"
 		h.log.Error(ErrApplicationFailure(err, obj))
 		http.Error(rw, ErrApplicationFailure(err, obj).Error(), http.StatusNotFound)
 		return
 	}
-<<<<<<< HEAD
-	var mapp models.MesheryApplication
-	err = json.Unmarshal(resp, &mapp)
-	if err != nil {
-		obj := "download"
-		h.log.Error(ErrApplicationFailure(err, obj))
-		http.Error(rw, ErrApplicationFailure(err, obj).Error(), http.StatusNotFound)
-		return
-	}
-	var ext string
-	var mimeType string
-	if mapp.Type == models.HELM_CHART { //serve the content in a tgz file
-		ext = ".tgz"
-		mimeType = "application/x-tar"
-	} else { // serve the content in yaml file
-		ext = ".yaml"
-		mimeType = "application/x-yaml"
-	}
-	reader := bytes.NewReader(mapp.SourceContent)
-	rw.Header().Set("Content-Disposition", fmt.Sprintf("attachment; filename=%s", mapp.Name+ext))
-	rw.Header().Set("Content-Type", mimeType)
-	io.Copy(rw, reader)
-}
-=======
 	
 	var mimeType string
 	sourcetype := r.URL.Query().Get("source-type")
@@ -424,7 +382,6 @@
 	io.Copy(rw, reader)
 }
 
->>>>>>> ffa5a9e4
 func (h *Handler) formatApplicationOutput(rw http.ResponseWriter, content []byte, format string) {
 	contentMesheryApplicationSlice := make([]models.MesheryApplication, 0)
 
