// Copyright 2020 Layer5, Inc.
//
// Licensed under the Apache License, Version 2.0 (the "License");
// you may not use this file except in compliance with the License.
// You may obtain a copy of the License at
//
//     http://www.apache.org/licenses/LICENSE-2.0
//
// Unless required by applicable law or agreed to in writing, software
// distributed under the License is distributed on an "AS IS" BASIS,
// WITHOUT WARRANTIES OR CONDITIONS OF ANY KIND, either express or implied.
// See the License for the specific language governing permissions and
// limitations under the License.

package perf

import (
	"bytes"
	"fmt"
	"io/ioutil"
	"net/http"

	"github.com/pkg/errors"

	"github.com/layer5io/meshery/mesheryctl/internal/cli/root/config"
	"github.com/layer5io/meshery/mesheryctl/internal/cli/root/system"
	"github.com/layer5io/meshery/mesheryctl/pkg/utils"

	log "github.com/sirupsen/logrus"

	"github.com/asaskevich/govalidator"
	"github.com/spf13/cobra"
	"github.com/spf13/viper"
)

var (
<<<<<<< HEAD
	availableSubcommands []*cobra.Command
=======
	view                 = ""
>>>>>>> 8a1576ec
	testURL              = ""
	testName             = ""
	testMesh             = ""
	qps                  = ""
	concurrentRequests   = ""
	testDuration         = ""
	loadGenerator        = ""
	filePath             = ""
	tokenPath            = ""
<<<<<<< HEAD
=======
	availableSubcommands []*cobra.Command
>>>>>>> 8a1576ec
)

// PerfCmd represents the Performance Management CLI command
var PerfCmd = &cobra.Command{
	Use:     "perf",
	Short:   "Performance Management",
	Long:    `Performance Management & Benchmarking using Meshery CLI.`,
	Example: "mesheryctl perf --name \"a quick stress test\" --url http://192.168.1.15/productpage --qps 300 --concurrent-requests 2 --duration 30s --token \"provider=Meshery\"",
	Args:    cobra.MinimumNArgs(1),
	PreRunE: func(cmd *cobra.Command, args []string) error {
		if ok := utils.IsValidSubcommand(availableSubcommands, args[0]); !ok {
			return errors.New(utils.SystemError(fmt.Sprintf("invalid command: \"%s\"", args[0])))
		}
		//Check prerequisite
		return system.RunPreflightHealthChecks(true, cmd.Use)
	},
	RunE: func(cmd *cobra.Command, args []string) error {
		// Importing SMP Configuration from the file
		var req *http.Request
		if filePath != "" {
			smpConfig, err := ioutil.ReadFile(filePath)

			if err != nil {
				return err
			}

			mctlCfg, err := config.GetMesheryCtl(viper.GetViper())
			if err != nil {
				return errors.Wrap(err, "error processing config")
			}

			req, err = http.NewRequest("POST", mctlCfg.GetBaseMesheryURL()+"/api/perf/load-test-smp", bytes.NewBuffer(smpConfig))
			if err != nil {
				return errors.Wrapf(err, utils.PerfError("Failed to invoke performance test"))
			}
		} else {
			var err error

			if testName == "" {
				log.Debug("Test Name not provided")
				testName = utils.StringWithCharset(8)
				log.Debug("Using random test name: ", testName)
			}

			if testURL == "" {
				return errors.New(utils.PerfError("please enter a test URL"))
			}

			// Method to check if the entered Test URL is valid or not
			var validURL = govalidator.IsURL(testURL)

			if !validURL {
				return errors.New(utils.PerfError("please enter a valid test URL"))
			}

			mctlCfg, err := config.GetMesheryCtl(viper.GetViper())
			if err != nil {
				return errors.Wrap(err, "error processing config")
			}

			req, err = http.NewRequest("POST", mctlCfg.GetBaseMesheryURL()+"/api/perf/load-test", nil)
			if err != nil {
				return errors.Wrapf(err, utils.PerfError("Failed to invoke performance test"))
			}

			q := req.URL.Query()

			q.Add("name", testName)
			q.Add("loadGenerator", loadGenerator)
			q.Add("c", concurrentRequests)
			q.Add("url", testURL)
			q.Add("qps", qps)

			durLen := len(testDuration)

			q.Add("dur", string(testDuration[durLen-1]))
			q.Add("t", string(testDuration[:durLen-1]))

			if testMesh != "" {
				q.Add("mesh", testMesh)
			}
			req.URL.RawQuery = q.Encode()

		}

		if err := utils.AddAuthDetails(req, tokenPath); err != nil {
			return errors.Wrap(err, utils.PerfError("failed to add auth details to request"))
		}

		client := &http.Client{}
		resp, err := client.Do(req)
		if err != nil {
			return errors.Wrapf(err, utils.PerfError(fmt.Sprintf("failed to make request to %s", testURL)))
		}
		if utils.ContentTypeIsHTML(resp) {
			return errors.New("failed to run test")
		}
		log.Debug("Initiating Performance test ...")
		log.Debug(resp.Status)

		defer utils.SafeClose(resp.Body)
		data, err := ioutil.ReadAll(resp.Body)
		if err != nil {
			return errors.Wrap(err, utils.PerfError("failed to read response body"))
		}
		log.Debug(string(data))

		if err := utils.UpdateAuthDetails(tokenPath); err != nil {
			return errors.Wrap(err, utils.PerfError("failed to update auth details"))
		}

		log.Debug("Test Completed Successfully!")
		return nil
	},
}

func init() {
	PerfCmd.Flags().StringVar(&testURL, "url", "", "(required) Endpoint URL to test")
	PerfCmd.Flags().StringVar(&testName, "name", "", "(optional) Name of the Test")
	PerfCmd.Flags().StringVar(&testMesh, "mesh", "", "(optional) Name of the Service Mesh")
	PerfCmd.Flags().StringVar(&qps, "qps", "0", "(optional) Queries per second")
	PerfCmd.Flags().StringVar(&concurrentRequests, "concurrent-requests", "1", "(optional) Number of Parallel Requests")
	PerfCmd.Flags().StringVar(&testDuration, "duration", "30s", "(optional) Length of test (e.g. 10s, 5m, 2h). For more, see https://golang.org/pkg/time/#ParseDuration")
<<<<<<< HEAD
	PerfCmd.Flags().StringVar(&loadGenerator, "load-generator", "fortio", "(optional) Load-Generator to be used (fortio/wrk2)")
	PerfCmd.Flags().StringVar(&filePath, "file", "", "(optional) file containing SMP-compatible test configuration. For more, see https://github.com/layer5io/service-mesh-performance-specification")
	PerfCmd.PersistentFlags().StringVarP(&tokenPath, "token", "t", "", "(required) Path to meshery auth config")
	_ = PerfCmd.MarkFlagRequired("token")

	availableSubcommands = []*cobra.Command{listCmd}
=======
	PerfCmd.Flags().StringVar(&tokenPath, "token", utils.AuthConfigFile, "(required) Path to meshery auth config")
	PerfCmd.Flags().StringVar(&loadGenerator, "load-generator", "fortio", "(optional) Load-Generator to be used (fortio/wrk2)")
	PerfCmd.Flags().StringVar(&filePath, "file", "", "(optional) file containing SMP-compatible test configuration. For more, see https://github.com/layer5io/service-mesh-performance-specification")
	availableSubcommands = []*cobra.Command{viewCmd}
>>>>>>> 8a1576ec
	PerfCmd.AddCommand(availableSubcommands...)
}<|MERGE_RESOLUTION|>--- conflicted
+++ resolved
@@ -34,11 +34,7 @@
 )
 
 var (
-<<<<<<< HEAD
 	availableSubcommands []*cobra.Command
-=======
-	view                 = ""
->>>>>>> 8a1576ec
 	testURL              = ""
 	testName             = ""
 	testMesh             = ""
@@ -48,10 +44,6 @@
 	loadGenerator        = ""
 	filePath             = ""
 	tokenPath            = ""
-<<<<<<< HEAD
-=======
-	availableSubcommands []*cobra.Command
->>>>>>> 8a1576ec
 )
 
 // PerfCmd represents the Performance Management CLI command
@@ -175,18 +167,11 @@
 	PerfCmd.Flags().StringVar(&qps, "qps", "0", "(optional) Queries per second")
 	PerfCmd.Flags().StringVar(&concurrentRequests, "concurrent-requests", "1", "(optional) Number of Parallel Requests")
 	PerfCmd.Flags().StringVar(&testDuration, "duration", "30s", "(optional) Length of test (e.g. 10s, 5m, 2h). For more, see https://golang.org/pkg/time/#ParseDuration")
-<<<<<<< HEAD
 	PerfCmd.Flags().StringVar(&loadGenerator, "load-generator", "fortio", "(optional) Load-Generator to be used (fortio/wrk2)")
 	PerfCmd.Flags().StringVar(&filePath, "file", "", "(optional) file containing SMP-compatible test configuration. For more, see https://github.com/layer5io/service-mesh-performance-specification")
 	PerfCmd.PersistentFlags().StringVarP(&tokenPath, "token", "t", "", "(required) Path to meshery auth config")
 	_ = PerfCmd.MarkFlagRequired("token")
 
-	availableSubcommands = []*cobra.Command{listCmd}
-=======
-	PerfCmd.Flags().StringVar(&tokenPath, "token", utils.AuthConfigFile, "(required) Path to meshery auth config")
-	PerfCmd.Flags().StringVar(&loadGenerator, "load-generator", "fortio", "(optional) Load-Generator to be used (fortio/wrk2)")
-	PerfCmd.Flags().StringVar(&filePath, "file", "", "(optional) file containing SMP-compatible test configuration. For more, see https://github.com/layer5io/service-mesh-performance-specification")
-	availableSubcommands = []*cobra.Command{viewCmd}
->>>>>>> 8a1576ec
+	availableSubcommands = []*cobra.Command{listCmd, viewCmd}
 	PerfCmd.AddCommand(availableSubcommands...)
 }