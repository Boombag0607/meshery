--- conflicted
+++ resolved
@@ -229,7 +229,6 @@
 
 		// TODO: Assumes Mac or Linux. Make arch-specific
 		// Issue: https://github.com/layer5io/meshery/issues/1894
-<<<<<<< HEAD
 		configPath := ""
 		usr, err := user.Current()
 		if err != nil {
@@ -237,10 +236,6 @@
 		} else {
 			configPath = path.Join(usr.HomeDir, ".meshery/kubeconfig.yaml")
 		}
-=======
-		configPath := "/tmp/meshery/kubeconfig.yaml"
->>>>>>> ba524f33
-
 		log.Info(tokenPath)
 		contexts, err := getContexts(configPath, tokenPath)
 		if err != nil || contexts == nil || len(contexts) < 1 {
