// Copyright 2020 Layer5, Inc.
//
// Licensed under the Apache License, Version 2.0 (the "License");
// you may not use this file except in compliance with the License.
// You may obtain a copy of the License at
//
//     http://www.apache.org/licenses/LICENSE-2.0
//
// Unless required by applicable law or agreed to in writing, software
// distributed under the License is distributed on an "AS IS" BASIS,
// WITHOUT WARRANTIES OR CONDITIONS OF ANY KIND, either express or implied.
// See the License for the specific language governing permissions and
// limitations under the License.

package system

import (
	"bufio"
	"context"
	"fmt"
	"os"
	"os/exec"
	"path/filepath"
	"runtime"
	"strings"

	"github.com/layer5io/meshery/mesheryctl/internal/cli/root/config"
	"github.com/spf13/viper"

	"github.com/pkg/errors"

	"github.com/layer5io/meshery/mesheryctl/pkg/utils"

	"github.com/docker/docker/api/types"
	"github.com/docker/docker/client"
	log "github.com/sirupsen/logrus"
	"github.com/spf13/cobra"

	meshkitutils "github.com/layer5io/meshkit/utils"
	meshkitkube "github.com/layer5io/meshkit/utils/kubernetes"
	"k8s.io/client-go/kubernetes"
)

var (
	skipUpdateFlag bool
)

// startCmd represents the start command
var startCmd = &cobra.Command{
	Use:   "start",
	Short: "Start Meshery",
	Long:  `Run 'docker-compose' to start Meshery and each of its service mesh adapters.`,
	Args:  cobra.NoArgs,
	PreRunE: func(cmd *cobra.Command, args []string) error {
		//Check prerequisite
		if overrideContext != "" {
			return utils.PreReqCheck(cmd.Use, overrideContext)
		}
		return utils.PreReqCheck(cmd.Use, "")
	},
	RunE: func(cmd *cobra.Command, args []string) error {
		if err := start(); err != nil {
			return errors.Wrap(err, utils.SystemError("failed to start Meshery"))
		}
		return nil
	},
}

// ValidateComposeFileForRecreation validates the docker-compose.yaml file
func ValidateComposeFileForRecreation(CurrentServices map[string]utils.Service, RequestedServices []string) error {
	valid := true
	for _, v := range RequestedServices {
		_, ok := CurrentServices[v]
		if !ok {
			valid = false
			break
		}
	}
	if !valid {
		if err := utils.DownloadFile(utils.DockerComposeFile, fileURL); err != nil {
			return errors.Wrapf(err, utils.SystemError(fmt.Sprintf("failed to download %s file from %s", utils.DockerComposeFile, fileURL)))
		}
		err := utils.ViperCompose.ReadInConfig()
		if err != nil {
			return err
		}
	}
	return nil
}

// applyManifest is a wrapper function for client.ApplyManifest
func applyManifest(manifest []byte, client *meshkitkube.Client) error {
	// ApplyManifest applies the given manifest file to the Kubernetes cluster
	err := client.ApplyManifest(manifest, meshkitkube.ApplyOptions{
		Namespace: "meshery",
		Update:    true,
		Delete:    false,
	})

	if err != nil {
		return errors.Wrap(err, "failed to apply manifests")
	}
	return nil
}

// ApplyManifestFiles applies all the required manifests into the Kubernetes cluster
func ApplyManifestFiles(manifestArr []utils.Manifest, requestedAdapters []string, client *meshkitkube.Client) error {
	// path to the manifest files ~/.meshery/manifests
	manifestFiles := filepath.Join(utils.MesheryFolder, utils.ManifestsFolder)

	// read the manifest files as strings
	// other than the adapters, meshery-deployment.yaml, meshery-service.yaml and service-account.yaml should be applied
	MesheryDeploymentManifest, err := meshkitutils.ReadLocalFile(filepath.Join(manifestFiles, utils.MesheryDeployment))
	if err != nil {
		return errors.Wrap(err, "failed to read manifest files")
	}
	mesheryServiceManifest, err := meshkitutils.ReadLocalFile(filepath.Join(manifestFiles, utils.MesheryService))
	if err != nil {
		return errors.Wrap(err, "failed to read manifest files")
	}
	serviceAccountManifest, err := meshkitutils.ReadLocalFile(filepath.Join(manifestFiles, utils.ServiceAccount))
	if err != nil {
		return errors.Wrap(err, "failed to read manifest files")
	}

	// apply the manifest files
	if err = applyManifest([]byte(MesheryDeploymentManifest), client); err != nil {
		return errors.Wrap(err, "failed to apply manifest files")
	}
	if err = applyManifest([]byte(mesheryServiceManifest), client); err != nil {
		return errors.Wrap(err, "failed to apply manifest files")
	}
	if err = applyManifest([]byte(serviceAccountManifest), client); err != nil {
		return errors.Wrap(err, "failed to apply manifest files")
	}

	// loop through the required adapters as specified in the config.yaml file and apply each
	for _, adapter := range requestedAdapters {
		// for each adapter, there is a meshery-adapterName-deployment.yaml and meshery-adapterName-service.yaml
		// manifest file. See- https://github.com/layer5io/meshery/tree/master/install/deployment_yamls/k8s
		adapterFile := filepath.Join(manifestFiles, adapter)
		adapterDeployment := adapterFile + "-deployment.yaml"
		adapterService := adapterFile + "-service.yaml"

		if utils.IsAdapterValid(manifestArr, adapter+"-deployment.yaml") == false {
			return fmt.Errorf("invalid adapter %s specified. Please check %s/config.yaml file", adapter, utils.MesheryFolder)
		}

		// read manifest files as strings and apply
		manifestDepl, err := meshkitutils.ReadLocalFile(adapterDeployment)
		if err != nil {
			return errors.Wrap(err, "failed to read manifest files")
		}
		manifestService, err := meshkitutils.ReadLocalFile(adapterService)
		if err != nil {
			return errors.Wrap(err, "failed to read manifest files")
		}

		if err = applyManifest([]byte(manifestDepl), client); err != nil {
			return errors.Wrap(err, "failed to apply manifest files")
		}
		if err = applyManifest([]byte(manifestService), client); err != nil {
			return errors.Wrap(err, "failed to apply manifest files")
		}
	}
	log.Debug("applied manifests to the Kubernetes cluster.")

	return nil
}

func start() error {
	if _, err := os.Stat(utils.MesheryFolder); os.IsNotExist(err) {
		if err := os.Mkdir(utils.MesheryFolder, 0777); err != nil {
			return errors.Wrapf(err, utils.SystemError(fmt.Sprintf("failed to make %s directory", utils.MesheryFolder)))
		}
	}

	// Get viper instance used for context
	mctlCfg, err := config.GetMesheryCtl(viper.GetViper())
	if err != nil {
		return errors.Wrap(err, "error processing config")
	}

	// get the platform, channel and the version of the current context
	// if a temp context is set using the -c flag, use it as the current context
<<<<<<< HEAD
=======

>>>>>>> 4fd7d0b6
	currCtxName, currCtx, err := utils.GetCurrentContext(tempContext)
	currPlatform := mctlCfg.Contexts[currCtxName].Platform
	RequestedAdapters := mctlCfg.Contexts[currCtxName].Adapters // Requested Adapters / Services

	// Deploy to platform specified in the config.yaml
	switch currPlatform {
	case "docker":

		if _, err := os.Stat(utils.MesheryFolder); os.IsNotExist(err) {
			// download the docker-compose.yaml file corresponding to the current version
			if _, err := utils.DownloadDockerComposeFile(currCtx, true); err != nil {
				return errors.Wrapf(err, utils.SystemError(fmt.Sprintf("failed to download %s file", utils.DockerComposeFile)))
			}
		}

		// Viper instance used for docker compose
		utils.ViperCompose.SetConfigFile(utils.DockerComposeFile)
		err = utils.ViperCompose.ReadInConfig()
		if err != nil {
			return err
		}

		compose := &utils.DockerCompose{}
		err = utils.ViperCompose.Unmarshal(&compose)
		if err != nil {
			return err
		}

		services := compose.Services                                        // Current Services
		err = ValidateComposeFileForRecreation(services, RequestedAdapters) // Validates docker-compose file and recreates and sync's if required
		if err != nil {
			return err
		}

		err = utils.ViperCompose.Unmarshal(&compose)
		if err != nil {
			return err
		}
		services = compose.Services // Current Services
		RequiredService := []string{"meshery", "watchtower"}

		AllowedServices := map[string]utils.Service{}
		for _, v := range RequestedAdapters {
			if services[v].Image == "" {
				log.Fatalf("Invalid adapter specified %s", v)
			}
			temp, ok := services[v]
			if !ok {
				return errors.New("unable to extract adapter version")
			}
			spliter := strings.Split(temp.Image, ":")
			temp.Image = fmt.Sprintf("%s:%s-%s", spliter[0], currCtx.Channel, "latest")
			services[v] = temp
			AllowedServices[v] = services[v]
		}
		for _, v := range RequiredService {
			if v == "watchtower" {
				AllowedServices[v] = services[v]
				continue
			}
			temp, ok := services[v]
			if !ok {
				return errors.New("unable to extract meshery version")
			}
			spliter := strings.Split(temp.Image, ":")
			temp.Image = fmt.Sprintf("%s:%s-%s", spliter[0], currCtx.Channel, "latest")
			if v == "meshery" {
				// if channel is edge, pick the edge-latest images
				if currCtx.Channel == "edge" {
					currCtx.Version = "latest"
				} else if currCtx.Channel == "stable" {
					// if the channel is stable, pick the image corresponding to version
					// if no version is specified, pick the version of the latest stable release
					if currCtx.Version == "" {
						// pick the tag of the latest stable release
						currCtx.Version, err = utils.GetLatestStableReleaseTag()
						if err != nil {
							return errors.Wrapf(err, fmt.Sprintf("failed to fetch latest stable release tag"))
						}
					}
				} else {
					return errors.Errorf("unknown channel %s", currCtx.Channel)
				}
				temp.Image = fmt.Sprintf("%s:%s-%s", spliter[0], currCtx.Channel, currCtx.Version)
			}
			services[v] = temp
			AllowedServices[v] = services[v]
		}

		utils.ViperCompose.Set("services", AllowedServices)
		err = utils.ViperCompose.WriteConfig()
		if err != nil {
			return err
		}

		//fmt.Println("Services", services);
		//fmt.Println("RequiredAdapters", RequestedAdapters);
		//fmt.Println("AllowedServices", AllowedServices);
		//fmt.Println("version", utils.ViperCompose.GetString("version")) // Works here

		//////// FLAGS
		// Control whether to pull for new Meshery container images
		if skipUpdateFlag {
			log.Info("Skipping Meshery update...")
		} else {
			err := utils.UpdateMesheryContainers()
			if err != nil {
				return errors.Wrap(err, utils.SystemError("failed to update Meshery containers"))
			}
		}

		// Reset Meshery config file to default settings
		if utils.ResetFlag {
			err := resetMesheryConfig()
			if err != nil {
				return errors.Wrap(err, utils.SystemError("failed to reset meshery config"))
			}
		}

		log.Info("Starting Meshery...")
		start := exec.Command("docker-compose", "-f", utils.DockerComposeFile, "up", "-d")
		start.Stdout = os.Stdout
		start.Stderr = os.Stderr

		if err := start.Run(); err != nil {
			return errors.Wrap(err, utils.SystemError("failed to run meshery server"))
		}
		checkFlag := 0 //flag to check

		//connection to docker-client
		cli, err := client.NewClientWithOpts(client.FromEnv)
		if err != nil {
			return errors.Wrap(err, utils.SystemError("failed to create new env client"))
		}

		containers, err := cli.ContainerList(context.Background(), types.ContainerListOptions{})
		if err != nil {
			return errors.Wrap(err, utils.SystemError("failed to fetch the list of containers"))
		}

		//check for container meshery_meshery_1 running status
		for _, container := range containers {
			if container.Names[0] == "/meshery_meshery_1" {
				log.Info("Opening Meshery in your browser. If Meshery does not open, please point your browser to http://localhost:9081 to access Meshery.")

				//check for os of host machine
				if runtime.GOOS == "windows" {
					// Meshery running on Windows host
					err = exec.Command("rundll32", "url.dll,FileProtocolHandler", url).Start()
					if err != nil {
						return errors.Wrap(err, utils.SystemError("failed to exec command"))
					}
				} else if runtime.GOOS == "linux" {
					// Meshery running on Linux host
					_, err = exec.LookPath("xdg-open")
					if err != nil {
						break
					}
					err = exec.Command("xdg-open", url).Start()
					if err != nil {
						return errors.Wrap(err, utils.SystemError("failed to exec command"))
					}
				} else {
					// Assume Meshery running on MacOS host
					err = exec.Command("open", url).Start()
					if err != nil {
						return errors.Wrap(err, utils.SystemError("failed to exec command"))
					}
				}

				//check flag to check successful deployment
				checkFlag = 0
				break
			} else {
				checkFlag = 1
			}
		}

		//if meshery_meshery_1 failed to start showing logs
		//code for logs
		if checkFlag == 1 {
			log.Info("Starting Meshery logging . . .")
			cmdlog := exec.Command("docker-compose", "-f", utils.DockerComposeFile, "logs", "-f")
			cmdReader, err := cmdlog.StdoutPipe()
			if err != nil {
				return errors.Wrap(err, utils.SystemError("failed to create stdout pipe"))
			}
			scanner := bufio.NewScanner(cmdReader)
			go func() {
				for scanner.Scan() {
					log.Println(scanner.Text())
				}
			}()
			if err := cmdlog.Start(); err != nil {
				return errors.Wrap(err, utils.SystemError("failed to start logging"))
			}
			if err := cmdlog.Wait(); err != nil {
				return errors.Wrap(err, utils.SystemError("failed to wait for command to execute"))
			}
		}

	case "kubernetes":

		log.Debug("detecting kubeconfig file...")

		// Detect user's kubeconfig file for the Kubernetes cluster
		config, err := meshkitkube.DetectKubeConfig()

		if err != nil {
			return errors.Wrap(err, "failed to detect kubeconfig file")
		}

		// To avoid the timeout error from getting printed
		config.QPS = float32(50)
		config.Burst = int(100)

		log.Debug("creating new Clientset...")
		// Create a new Clientset for given config
		clientSet, err := kubernetes.NewForConfig(config)

		if err != nil {
			return errors.Wrap(err, "error setting clientset")
		}

		// Create a new client
		client, err := meshkitkube.New(clientSet, *config)

		if err != nil {
			return errors.Wrap(err, "failed to create new client")
		}

		log.Debug("fetching required Kubernetes manifest files...")
		// pick all the manifest files stored in https://github.com/layer5io/meshery/tree/master/install/deployment_yamls/k8s
		manifests, err := utils.ListManifests(manifestsURL)

		if err != nil {
			return errors.Wrap(err, "failed to make GET request")
		}

		log.Info("creating ~/.meshery/manifests folder...")
		// create a manifests folder under ~/.meshery to store the manifest files
		if _, err := os.Stat(utils.ManifestsFolder); os.IsNotExist(err) {
			if err := os.MkdirAll(filepath.Join(utils.MesheryFolder, utils.ManifestsFolder), os.ModePerm); err != nil {
				return errors.Wrapf(err, utils.SystemError(fmt.Sprintf("failed to make %s directory", utils.ManifestsFolder)))
			}
			log.Debug("created manifests folder...")
		}

		log.Info("downloading manifest files from ", gitHubFolder)

		// download all the manifest files to the ~/.meshery/manifests folder
		err = utils.DownloadManifests(manifests, rawManifestsURL)

		if err != nil {
			return errors.Wrap(err, "failed to download manifests")
		}

		// downloaded required files successfully now apply the manifest files
		log.Info("Starting Meshery...")

		log.Info("applying the manifests to Kubernetes cluster...")

		// apply the adapters mentioned in the config.yaml file to the Kubernetes cluster
		err = ApplyManifestFiles(manifests, RequestedAdapters, client)

		if err != nil {
			return err
		}
		log.Info("... deployed Meshery in the Kubernetes Cluster.")

	// switch to default case if the platform specified is not supported
	default:
		log.Errorf("the platform %s is not supported currently. The supported platforms are:\ndocker\nkubernetes\nPlease check %s/config.yaml file.", currPlatform, utils.MesheryFolder)
	}

	return nil
}

func init() {
	startCmd.Flags().BoolVarP(&skipUpdateFlag, "skip-update", "", false, "(optional) skip checking for new Meshery's container images.")
	startCmd.Flags().BoolVarP(&utils.ResetFlag, "reset", "", false, "(optional) reset Meshery's configuration file to default settings.")
	startCmd.Flags().BoolVarP(&utils.SilentFlag, "silent", "", false, "(optional) silently create Meshery's configuration file with default settings.")
	startCmd.Flags().StringVarP(&tempContext, "context", "c", "", "(optional) set context to use temporarily.")
}<|MERGE_RESOLUTION|>--- conflicted
+++ resolved
@@ -183,10 +183,7 @@
 
 	// get the platform, channel and the version of the current context
 	// if a temp context is set using the -c flag, use it as the current context
-<<<<<<< HEAD
-=======
-
->>>>>>> 4fd7d0b6
+
 	currCtxName, currCtx, err := utils.GetCurrentContext(tempContext)
 	currPlatform := mctlCfg.Contexts[currCtxName].Platform
 	RequestedAdapters := mctlCfg.Contexts[currCtxName].Adapters // Requested Adapters / Services
