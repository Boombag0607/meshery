--- conflicted
+++ resolved
@@ -162,7 +162,6 @@
 		if err = applyManifest([]byte(manifestService), client); err != nil {
 			return errors.Wrap(err, "failed to apply manifest files")
 		}
-<<<<<<< HEAD
 	}
 	log.Debug("applied manifests to the Kubernetes cluster.")
 
@@ -174,35 +173,6 @@
 		if err := os.Mkdir(utils.MesheryFolder, 0777); err != nil {
 			return errors.Wrapf(err, utils.SystemError(fmt.Sprintf("failed to make %s directory", utils.MesheryFolder)))
 		}
-=======
-		temp, ok := services[v]
-		if !ok {
-			return errors.New("unable to extract adapter version")
-		}
-		ContextContent := mctlCfg.GetContextContent()
-		spliter := strings.Split(temp.Image, ":")
-		temp.Image = fmt.Sprintf("%s:%s-%s", spliter[0], ContextContent.Channel, "latest")
-		services[v] = temp
-		AllowedServices[v] = services[v]
-	}
-	for _, v := range RequiredService {
-		if v == "watchtower" {
-			AllowedServices[v] = services[v]
-			continue
-		}
-		temp, ok := services[v]
-		if !ok {
-			return errors.New("unable to extract meshery version")
-		}
-		ContextContent := mctlCfg.GetContextContent()
-		spliter := strings.Split(temp.Image, ":")
-		temp.Image = fmt.Sprintf("%s:%s-%s", spliter[0], ContextContent.Channel, "latest")
-		if v == "meshery" {
-			temp.Image = fmt.Sprintf("%s:%s-%s", spliter[0], ContextContent.Channel, ContextContent.Version)
-		}
-		services[v] = temp
-		AllowedServices[v] = services[v]
->>>>>>> 1a91051a
 	}
 
 	// Get viper instance used for context
@@ -261,9 +231,32 @@
 			if services[v].Image == "" {
 				log.Fatalf("Invalid adapter specified %s", v)
 			}
+			temp, ok := services[v]
+			if !ok {
+				return errors.New("unable to extract adapter version")
+			}
+			ContextContent := mctlCfg.GetContextContent()
+			spliter := strings.Split(temp.Image, ":")
+			temp.Image = fmt.Sprintf("%s:%s-%s", spliter[0], ContextContent.Channel, "latest")
+			services[v] = temp
 			AllowedServices[v] = services[v]
 		}
 		for _, v := range RequiredService {
+			if v == "watchtower" {
+				AllowedServices[v] = services[v]
+				continue
+			}
+			temp, ok := services[v]
+			if !ok {
+				return errors.New("unable to extract meshery version")
+			}
+			ContextContent := mctlCfg.GetContextContent()
+			spliter := strings.Split(temp.Image, ":")
+			temp.Image = fmt.Sprintf("%s:%s-%s", spliter[0], ContextContent.Channel, "latest")
+			if v == "meshery" {
+				temp.Image = fmt.Sprintf("%s:%s-%s", spliter[0], ContextContent.Channel, ContextContent.Version)
+			}
+			services[v] = temp
 			AllowedServices[v] = services[v]
 		}
 
