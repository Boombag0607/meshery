package models

import (
	"bytes"
	"encoding/json"
	"fmt"
	"io/ioutil"
	"net/http"
	"net/url"
	"strconv"

	"github.com/gofrs/uuid"
	"github.com/layer5io/meshkit/database"
	mesherykube "github.com/layer5io/meshkit/utils/kubernetes"
	"github.com/layer5io/meshsync/pkg/model"
	SMP "github.com/layer5io/service-mesh-performance/spec"
	"github.com/pkg/errors"
	"github.com/sirupsen/logrus"
	"github.com/spf13/viper"
)

// DefaultLocalProvider - represents a local provider
type DefaultLocalProvider struct {
	*MapPreferencePersister
	ProviderProperties
<<<<<<< HEAD
	ProviderBaseURL              string
	ResultPersister              *BitCaskResultsPersister
	SmiResultPersister           *BitCaskSmiResultsPersister
	TestProfilesPersister        *BitCaskTestProfilesPersister
	PerformanceProfilesPersister *BitCaskPerformanceProfilesPersister
	GenericPersister             database.Handler
	GraphqlHandler               http.Handler
	GraphqlPlayground            http.Handler
=======
	ProviderBaseURL       string
	ResultPersister       *BitCaskResultsPersister
	SmiResultPersister    *BitCaskSmiResultsPersister
	TestProfilesPersister *BitCaskTestProfilesPersister
	GenericPersister      database.Handler
	GraphqlHandler        http.Handler
	GraphqlPlayground     http.Handler
	KubeClient            *mesherykube.Client
>>>>>>> 51e77b29
}

// Initialize will initialize the local provider
func (l *DefaultLocalProvider) Initialize() {
	l.ProviderName = "None"
	l.ProviderDescription = []string{
		"Ephemeral sessions",
		"Environment setup not saved",
		"No performance test result history",
		"Free Use",
	}
	l.ProviderType = LocalProviderType
	l.PackageVersion = viper.GetString("BUILD")
	l.PackageURL = ""
	l.Extensions = Extensions{}
	l.Capabilities = Capabilities{}
}

// Name - Returns Provider's friendly name
func (l *DefaultLocalProvider) Name() string {
	return l.ProviderName
}

// Description - returns a short description of the provider for display in the Provider UI
func (l *DefaultLocalProvider) Description() []string {
	return l.ProviderDescription
}

// GetProviderType - Returns ProviderType
func (l *DefaultLocalProvider) GetProviderType() ProviderType {
	return l.ProviderType
}

// GetProviderProperties - Returns all the provider properties required
func (l *DefaultLocalProvider) GetProviderProperties() ProviderProperties {
	return l.ProviderProperties
}

// PackageLocation returns an empty string as there is no extension package for
// the local provider
func (l *DefaultLocalProvider) PackageLocation() string {
	return ""
}

// GetProviderCapabilities returns all of the provider properties
func (l *DefaultLocalProvider) GetProviderCapabilities(w http.ResponseWriter, r *http.Request) {
	encoder := json.NewEncoder(w)
	if err := encoder.Encode(l.ProviderProperties); err != nil {
		http.Error(w, "failed to encode provider capabilities", http.StatusInternalServerError)
	}
}

// InitiateLogin - initiates login flow and returns a true to indicate the handler to "return" or false to continue
func (l *DefaultLocalProvider) InitiateLogin(w http.ResponseWriter, r *http.Request, fromMiddleWare bool) {
	// l.issueSession(w, r, fromMiddleWare)
}

// issueSession issues a cookie session after successful login
func (l *DefaultLocalProvider) issueSession(w http.ResponseWriter, req *http.Request, fromMiddleWare bool) {
	if !fromMiddleWare {
		returnURL := "/"
		if req.RequestURI != "" {
			returnURL = req.RequestURI
		}
		http.Redirect(w, req, returnURL, http.StatusFound)
	}
}

func (l *DefaultLocalProvider) fetchUserDetails() *User {
	return &User{
		UserID:    "meshery",
		FirstName: "Meshery",
		LastName:  "Meshery",
		AvatarURL: "",
	}
}

// GetUserDetails - returns the user details
func (l *DefaultLocalProvider) GetUserDetails(req *http.Request) (*User, error) {
	return l.fetchUserDetails(), nil
}

// GetSession - returns the session
func (l *DefaultLocalProvider) GetSession(req *http.Request) error {
	return nil
}

// GetProviderToken - returns provider token
func (l *DefaultLocalProvider) GetProviderToken(req *http.Request) (string, error) {
	return "", nil
}

// Logout - logout from provider backend
func (l *DefaultLocalProvider) Logout(w http.ResponseWriter, req *http.Request) {
	http.Redirect(w, req, "/login", http.StatusFound)
}

// FetchResults - fetches results from provider backend
func (l *DefaultLocalProvider) FetchResults(req *http.Request, page, pageSize, search, order, profileID string) ([]byte, error) {
	pg, err := strconv.ParseUint(page, 10, 32)
	if err != nil {
		err = errors.Wrapf(err, "unable to parse page number")
		logrus.Error(err)
		return nil, err
	}
	pgs, err := strconv.ParseUint(pageSize, 10, 32)
	if err != nil {
		err = errors.Wrapf(err, "unable to parse page size")
		logrus.Error(err)
		return nil, err
	}
	return l.ResultPersister.GetResults(pg, pgs, profileID)
}

// FetchResults - fetches results from provider backend
func (l *DefaultLocalProvider) FetchAllResults(req *http.Request, page, pageSize, search, order, from, to string) ([]byte, error) {
	pg, err := strconv.ParseUint(page, 10, 32)
	if err != nil {
		err = errors.Wrapf(err, "unable to parse page number")
		logrus.Error(err)
		return nil, err
	}
	pgs, err := strconv.ParseUint(pageSize, 10, 32)
	if err != nil {
		err = errors.Wrapf(err, "unable to parse page size")
		logrus.Error(err)
		return nil, err
	}

	return l.ResultPersister.GetAllResults(pg, pgs)
}

// GetResult - fetches result from provider backend for the given result id
func (l *DefaultLocalProvider) GetResult(req *http.Request, resultID uuid.UUID) (*MesheryResult, error) {
	// key := uuid.FromStringOrNil(resultID)
	if resultID == uuid.Nil {
		return nil, fmt.Errorf("given resultID is not valid")
	}
	return l.ResultPersister.GetResult(resultID)
}

// PublishResults - publishes results to the provider backend synchronously
func (l *DefaultLocalProvider) PublishResults(req *http.Request, result *MesheryResult, profileID string) (string, error) {
	profileUUID, err := uuid.FromString(profileID)
	if err != nil {
		logrus.Error(errors.Wrap(err, "error - invalid performance profile id"))
		return "", err
	}

	result.PerformanceProfile = &profileUUID
	data, err := json.Marshal(result)
	if err != nil {
		logrus.Error(errors.Wrap(err, "error - unable to marshal meshery result for shipping"))
		return "", err
	}
	user, _ := l.GetUserDetails(req)
	pref, _ := l.ReadFromPersister(user.UserID)
	if !pref.AnonymousPerfResults {
		return "", nil
	}

	logrus.Debugf("Result: %s, size: %d", data, len(data))
	resultID, _ := l.shipResults(req, data)

	key := uuid.FromStringOrNil(resultID)
	logrus.Debugf("key: %s, is nil: %t", key.String(), (key == uuid.Nil))
	if key == uuid.Nil {
		key, _ = uuid.NewV4()
		result.ID = key
		data, err = json.Marshal(result)
		if err != nil {
			logrus.Error(errors.Wrap(err, "error - unable to marshal meshery result for persisting"))
			return "", err
		}
	}
	if err := l.ResultPersister.WriteResult(key, data); err != nil {
		return "", err
	}

	return key.String(), nil
}

// FetchSmiResults - fetches results from provider backend
func (l *DefaultLocalProvider) FetchSmiResults(req *http.Request, page, pageSize, search, order string) ([]byte, error) {
	pg, err := strconv.ParseUint(page, 10, 32)
	if err != nil {
		err = errors.Wrapf(err, "unable to parse page number")
		logrus.Error(err)
		return nil, err
	}
	pgs, err := strconv.ParseUint(pageSize, 10, 32)
	if err != nil {
		err = errors.Wrapf(err, "unable to parse page size")
		logrus.Error(err)
		return nil, err
	}
	return l.SmiResultPersister.GetResults(pg, pgs)
}

// PublishSmiResults - publishes results to the provider backend synchronously
func (l *DefaultLocalProvider) PublishSmiResults(result *SmiResult) (string, error) {
	key, _ := uuid.NewV4()
	result.ID = key
	data, err := json.Marshal(result)
	if err != nil {
		logrus.Error(errors.Wrap(err, "error - unable to marshal meshery result for persisting"))
		return "", err
	}

	if err := l.SmiResultPersister.WriteResult(key, data); err != nil {
		return "", err
	}

	return key.String(), nil
}

func (l *DefaultLocalProvider) shipResults(req *http.Request, data []byte) (string, error) {
	bf := bytes.NewBuffer(data)
	remoteProviderURL, _ := url.Parse(l.ProviderBaseURL + "/result")
	cReq, _ := http.NewRequest(http.MethodPost, remoteProviderURL.String(), bf)
	cReq.Header.Set("X-API-Key", GlobalTokenForAnonymousResults)
	c := &http.Client{}
	resp, err := c.Do(cReq)
	if err != nil {
		logrus.Warnf("unable to send results: %v", err)
		return "", nil
	}
	defer func() {
		_ = resp.Body.Close()
	}()

	bdr, err := ioutil.ReadAll(resp.Body)
	if err != nil {
		logrus.Warnf("unable to read response body: %v", err)
		return "", nil
	}
	if resp.StatusCode == http.StatusCreated {
		// logrus.Infof("results successfully published to reomote provider")
		idMap := map[string]string{}
		if err = json.Unmarshal(bdr, &idMap); err != nil {
			logrus.Warnf("unable to unmarshal body: %v", err)
			return "", nil
		}
		resultID, ok := idMap["id"]
		if ok {
			return resultID, nil
		}
		return "", nil
	}
	logrus.Warnf("error while sending results: %s", bdr)
	return "", nil
}

// PublishMetrics - publishes metrics to the provider backend asyncronously
func (l *DefaultLocalProvider) PublishMetrics(_ string, result *MesheryResult) error {
	data, err := json.Marshal(result)
	if err != nil {
		logrus.Error(errors.Wrap(err, "error - unable to marshal meshery metrics for shipping"))
		return err
	}

	logrus.Debugf("Result: %s, size: %d", data, len(data))
	bf := bytes.NewBuffer(data)

	remoteProviderURL, _ := url.Parse(l.ProviderBaseURL + "/result/metrics")
	cReq, _ := http.NewRequest(http.MethodPut, remoteProviderURL.String(), bf)
	cReq.Header.Set("X-API-Key", GlobalTokenForAnonymousResults)
	c := &http.Client{}
	resp, err := c.Do(cReq)
	if err != nil {
		logrus.Warnf("unable to send metrics: %v", err)
		return nil
	}
	if resp.StatusCode == http.StatusOK {
		logrus.Infof("metrics successfully published to remote provider")
		return nil
	}
	defer func() {
		_ = resp.Body.Close()
	}()
	bdr, err := ioutil.ReadAll(resp.Body)
	if err != nil {
		logrus.Warnf("unable to read response body: %v", err)
		return nil
	}
	logrus.Warnf("error while sending metrics: %s", bdr)
	return nil
}

// RecordPreferences - records the user preference
func (l *DefaultLocalProvider) RecordPreferences(req *http.Request, userID string, data *Preference) error {
	return l.MapPreferencePersister.WriteToPersister(userID, data)
}

// UpdateToken - specific to remote auth
func (l *DefaultLocalProvider) UpdateToken(http.ResponseWriter, *http.Request) {}

// TokenHandler - specific to remote auth
func (l *DefaultLocalProvider) TokenHandler(w http.ResponseWriter, r *http.Request, fromMiddleWare bool) {
}

// ExtractToken - Returns the auth token and the provider type
func (l *DefaultLocalProvider) ExtractToken(w http.ResponseWriter, r *http.Request) {
	resp := map[string]interface{}{
		"meshery-provider": l.Name(),
		tokenName:          "",
	}
	logrus.Debugf("encoded response : %v", resp)
	if err := json.NewEncoder(w).Encode(resp); err != nil {
		logrus.Errorf("Unable to extract auth details: %v", err)
		http.Error(w, "unable to extract auth details", http.StatusInternalServerError)
	}
}

// SMPTestConfigStore Stores the given PerformanceTestConfig into local datastore
func (l *DefaultLocalProvider) SMPTestConfigStore(req *http.Request, perfConfig *SMP.PerformanceTestConfig) (string, error) {
	uid, err := uuid.NewV4()
	if err != nil {
		logrus.Error(errors.Wrap(err, "error - unable to generate new UUID"))
		return "", err
	}
	perfConfig.Id = uid.String()
	data, err := json.Marshal(perfConfig)
	if err != nil {
		logrus.Error(errors.Wrap(err, "error - unable to marshal test config for persisting"))
		return "", err
	}
	return uid.String(), l.TestProfilesPersister.WriteTestConfig(uid, data)
}

// SMPTestConfigGet gets the given PerformanceTestConfig from the local datastore
func (l *DefaultLocalProvider) SMPTestConfigGet(req *http.Request, testUUID string) (*SMP.PerformanceTestConfig, error) {
	uid, err := uuid.FromString(testUUID)
	if err != nil {
		logrus.Error(errors.Wrap(err, "error - unable to generate new UUID"))
		return nil, err
	}
	return l.TestProfilesPersister.GetTestConfig(uid)
}

// SMPTestConfigFetch gets all the PerformanceTestConfigs from the local datastore
func (l *DefaultLocalProvider) SMPTestConfigFetch(req *http.Request, page, pageSize, search, order string) ([]byte, error) {
	pg, err := strconv.ParseUint(page, 10, 32)
	if err != nil {
		err = errors.Wrapf(err, "unable to parse page number")
		logrus.Error(err)
		return nil, err
	}
	pgs, err := strconv.ParseUint(pageSize, 10, 32)
	if err != nil {
		err = errors.Wrapf(err, "unable to parse page size")
		logrus.Error(err)
		return nil, err
	}
	return l.TestProfilesPersister.GetTestConfigs(pg, pgs)
}

// SMPTestConfigDelete deletes the given PerformanceTestConfig from the local datastore
func (l *DefaultLocalProvider) SMPTestConfigDelete(req *http.Request, testUUID string) error {
	uid, err := uuid.FromString(testUUID)
	if err != nil {
		logrus.Error(errors.Wrap(err, "error - unable to generate new UUID"))
		return err
	}
	return l.TestProfilesPersister.DeleteTestConfig(uid)
}

// SaveMesheryPattern saves given pattern with the provider
func (l *DefaultLocalProvider) SaveMesheryPattern(tokenString string, pattern *MesheryPattern) ([]byte, error) {
	return nil, fmt.Errorf("function not supported by local provider")
}

// GetMesheryPatterns gives the patterns stored with the provider
func (l *DefaultLocalProvider) GetMesheryPatterns(req *http.Request, page, pageSize, search, order string) ([]byte, error) {
	return []byte{}, fmt.Errorf("function not supported by local provider")
}

// GetMesheryPattern gets pattern for the given patternID
func (l *DefaultLocalProvider) GetMesheryPattern(req *http.Request, patternID string) ([]byte, error) {
	return []byte{}, fmt.Errorf("function not supported by local provider")
}

// DeleteMesheryPattern deletes a meshery pattern with the given id
func (l *DefaultLocalProvider) DeleteMesheryPattern(req *http.Request, patternID string) ([]byte, error) {
	return []byte{}, fmt.Errorf("function not supported by local provider")
}

// SavePerformanceProfile saves given performance profile with the provider
func (l *DefaultLocalProvider) SavePerformanceProfile(tokenString string, performanceProfile *PerformanceProfile) ([]byte, error) {
	var uid uuid.UUID
	if performanceProfile.ID != nil {
		uid = *performanceProfile.ID
	} else {
		var err error
		uid, err = uuid.NewV4()
		if err != nil {
			logrus.Error(errors.Wrap(err, "error - unable to generate new UUID"))
			return nil, err
		}
		performanceProfile.ID = &uid
	}

	data, err := json.Marshal(performanceProfile)
	if err != nil {
		logrus.Error(errors.Wrap(err, "error - unable to marshal performance profile for persisting"))
		return nil, err
	}

	return data, l.PerformanceProfilesPersister.SavePerformanceProfile(uid, performanceProfile)
}

// GetPerformanceProfiles gives the performance profiles stored with the provider
func (l *DefaultLocalProvider) GetPerformanceProfiles(req *http.Request, page, pageSize, search, order string) ([]byte, error) {
	pg, err := strconv.ParseUint(page, 10, 32)
	if err != nil {
		err = errors.Wrapf(err, "unable to parse page number")
		logrus.Error(err)
		return nil, err
	}

	pgs, err := strconv.ParseUint(pageSize, 10, 32)
	if err != nil {
		err = errors.Wrapf(err, "unable to parse page size")
		logrus.Error(err)
		return nil, err
	}

	return l.PerformanceProfilesPersister.GetPerformanceProfiles(pg, pgs)
}

// GetPerformanceProfile gets performance profile for the given performance profileID
func (l *DefaultLocalProvider) GetPerformanceProfile(req *http.Request, performanceProfileID string) ([]byte, error) {
	uid, err := uuid.FromString(performanceProfileID)
	if err != nil {
		logrus.Error(errors.Wrap(err, "error - unable to generate new UUID"))
		return nil, err
	}

	profile, err := l.PerformanceProfilesPersister.GetPerformanceProfile(uid)
	if err != nil {
		logrus.Error(errors.Wrap(err, "error - unable to get performance profile"))
		return nil, err
	}

	profileJSON, err := json.Marshal(profile)
	if err != nil {
		logrus.Error(errors.Wrap(err, "error - unable to marshal performance profile"))
		return nil, err
	}

	return profileJSON, nil
}

// DeletePerformanceProfile deletes a meshery performance profile with the given id
func (l *DefaultLocalProvider) DeletePerformanceProfile(req *http.Request, performanceProfileID string) ([]byte, error) {
	uid, err := uuid.FromString(performanceProfileID)
	if err != nil {
		logrus.Error(errors.Wrap(err, "error - unable to generate new UUID"))
		return nil, err
	}

	return l.PerformanceProfilesPersister.DeletePeformanceProfile(uid)
}

// SaveSchedule saves a schedule
func (l *DefaultLocalProvider) SaveSchedule(tokenString string, schedule *Schedule) ([]byte, error) {
	return []byte{}, fmt.Errorf("function not supported by local provider")
}

// GetSchedules gets the schedules stored by the current user
func (l *DefaultLocalProvider) GetSchedules(req *http.Request, page, pageSize, order string) ([]byte, error) {
	return []byte{}, fmt.Errorf("function not supported by local provider")
}

// GetSchedule gets a schedule with the given id
func (l *DefaultLocalProvider) GetSchedule(req *http.Request, scheduleID string) ([]byte, error) {
	return []byte{}, fmt.Errorf("function not supported by local provider")
}

// DeleteSchedule deletes a schedule with the given id
func (l *DefaultLocalProvider) DeleteSchedule(req *http.Request, scheduleID string) ([]byte, error) {
	return []byte{}, fmt.Errorf("function not supported by local provider")
}

// RecordMeshSyncData records the mesh sync data
func (l *DefaultLocalProvider) RecordMeshSyncData(obj model.Object) error {
	result := l.GenericPersister.Create(&obj)
	if result.Error != nil {
		return result.Error
	}

	return nil
}

// ReadMeshSyncData reads the mesh sync data
func (l *DefaultLocalProvider) ReadMeshSyncData() ([]model.Object, error) {
	objects := make([]model.Object, 0)
	result := l.GenericPersister.
		Preload("TypeMeta").
		Preload("ObjectMeta").
		Preload("ObjectMeta.Labels").
		Preload("ObjectMeta.Annotations").
		Preload("Spec").
		Preload("Status").
		Find(&objects)

	if result.Error != nil {
		return nil, result.Error
	}

	return objects, nil
}

// GetGenericPersister - to return persister
func (l *DefaultLocalProvider) GetGenericPersister() *database.Handler {
	return &l.GenericPersister
}

// GetGraphqlHandler - to return graphql handler instance
func (l *DefaultLocalProvider) GetGraphqlHandler() http.Handler {
	return l.GraphqlHandler
}

// GetGraphqlPlayground - to return graphql playground instance
func (l *DefaultLocalProvider) GetGraphqlPlayground() http.Handler {
	return l.GraphqlPlayground
}

// SetKubeClient - to set meshery kubernetes client
func (l *DefaultLocalProvider) SetKubeClient(client *mesherykube.Client) {
	l.KubeClient = client
}

// GetKubeClient - to get meshery kubernetes client
func (l *DefaultLocalProvider) GetKubeClient() *mesherykube.Client {
	return l.KubeClient
}<|MERGE_RESOLUTION|>--- conflicted
+++ resolved
@@ -23,7 +23,6 @@
 type DefaultLocalProvider struct {
 	*MapPreferencePersister
 	ProviderProperties
-<<<<<<< HEAD
 	ProviderBaseURL              string
 	ResultPersister              *BitCaskResultsPersister
 	SmiResultPersister           *BitCaskSmiResultsPersister
@@ -32,16 +31,7 @@
 	GenericPersister             database.Handler
 	GraphqlHandler               http.Handler
 	GraphqlPlayground            http.Handler
-=======
-	ProviderBaseURL       string
-	ResultPersister       *BitCaskResultsPersister
-	SmiResultPersister    *BitCaskSmiResultsPersister
-	TestProfilesPersister *BitCaskTestProfilesPersister
-	GenericPersister      database.Handler
-	GraphqlHandler        http.Handler
-	GraphqlPlayground     http.Handler
-	KubeClient            *mesherykube.Client
->>>>>>> 51e77b29
+	KubeClient                   *mesherykube.Client
 }
 
 // Initialize will initialize the local provider
