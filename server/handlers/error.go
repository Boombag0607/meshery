--- conflicted
+++ resolved
@@ -111,14 +111,11 @@
 	ErrGetUserDetailsCode               = "2258"
 	ErrResolvingRelationship            = "2259"
 	ErrGetLatestVersionCode             = "2257"
-<<<<<<< HEAD
 	ErrCreateFileCode                   = "2260"
 	ErrLoadCertificateCode              = "2261"
 	ErrCleanupCertificateCode           = "2262"
 	ErrTypeAssertionCode                = "2263"
-=======
 	ErrDownlaodWASMFileCode             = "2258"
->>>>>>> 3ec2256d
 )
 
 var (
