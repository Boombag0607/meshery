package models

import (
	"archive/tar"
	"bytes"
	"compress/gzip"
	"encoding/base64"
	"encoding/json"
	"fmt"
	"io"
	"net/http"
	"net/url"
	"os"
	"path"
	"path/filepath"
	"strconv"
	"strings"
	"sync"
	"time"

	"errors"

	"github.com/gofrs/uuid"
	"github.com/layer5io/meshkit/database"
	mesherykube "github.com/layer5io/meshkit/utils/kubernetes"
	"github.com/layer5io/meshsync/pkg/model"
	SMP "github.com/layer5io/service-mesh-performance/spec"
	"github.com/sirupsen/logrus"
	"github.com/spf13/viper"
	"k8s.io/client-go/util/homedir"
)

// RemoteProvider - represents a local provider
type RemoteProvider struct {
	ProviderProperties
	*SessionPreferencePersister

	SaaSTokenName     string
	RemoteProviderURL string

	SessionName   string
	RefCookieName string

	TokenStore    map[string]string
	TokenStoreMut sync.Mutex
	Keys          []map[string]string

	LoginCookieDuration time.Duration

	syncStopChan chan struct{}
	syncChan     chan *userSession

	ProviderVersion    string
	SmiResultPersister *SMIResultsPersister
	GenericPersister   *database.Handler
	KubeClient         *mesherykube.Client
}

type userSession struct {
	token   string
	session *Preference
}

// UserPref - is just use to separate out the user info from preference
type UserPref struct {
	User
	Preferences *Preference `json:"preferences,omitempty"`
}

const (
	remoteUploadURL   = "/upload"
	remoteDownloadURL = "/download"
)

// Initialize function will initialize the RemoteProvider instance with the metadata
// fetched from the remote providers capabilities endpoint
func (l *RemoteProvider) Initialize() {
	// Get the capabilities with no token
	// assuming that this will help get basic info
	// of the provider
	l.loadCapabilities("")
}

// loadCapabilities loads the capabilities of the remote provider
//
// It takes in "token" string of the user for loading the capbilities
// if an empty string is provided then it will try to make a request
// with no token, however a remote provider is free to refuse to
// serve requests with no token
func (l *RemoteProvider) loadCapabilities(token string) {
	var resp *http.Response
	var err error

	version := viper.GetString("BUILD")
	os := viper.GetString("OS")
	playground := viper.GetString("PLAYGROUND")
	finalURL := fmt.Sprintf("%s/%s/capabilities?os=%s&playground=%s", l.RemoteProviderURL, version, os, playground)
	finalURL = strings.TrimSuffix(finalURL, "\n")
	remoteProviderURL, err := url.Parse(finalURL)
	if err != nil {
		logrus.Errorf("Error while constructing url: %s", err)
		return
	}

	req, _ := http.NewRequest(http.MethodGet, remoteProviderURL.String(), nil)

	// If not token is provided then make a simple GET request
	if token == "" {
		c := &http.Client{}
		resp, err = c.Do(req)
	} else {
		// Proceed to make a request with the token
		resp, err = l.DoRequest(req, token)
	}
	if err != nil && resp == nil {
		logrus.Errorf(ErrUnreachableRemoteProvider(err).Error())
		return
	}
	if err != nil || resp.StatusCode != http.StatusOK {
		logrus.Errorf("[Initialize Provider]: Failed to get capabilities %s", err)
		return
	}
	defer func() {
		err := resp.Body.Close()
		if err != nil {
			logrus.Errorf("[Initialize]: Failed to close response body %s", err)
		}
	}()

	// Clear the previous capabilities before writing new one
	l.ProviderProperties = ProviderProperties{
		ProviderURL: l.RemoteProviderURL,
	}
	decoder := json.NewDecoder(resp.Body)
	if err := decoder.Decode(&l.ProviderProperties); err != nil {
		logrus.Errorf("[Initialize]: Failed to decode provider properties %s", err)
	}
}

// downloadProviderExtensionPackage will download the remote provider extensions
// package
func (l *RemoteProvider) downloadProviderExtensionPackage() {
	// Location for the package to be stored
	loc := l.PackageLocation()

	// Skip download if the file is already present
	if _, err := os.Stat(loc); err == nil {
		logrus.Debugf("[Initialize]: Package found at %s skipping download", loc)
		return
	}

	logrus.Debugf("[Initialize]: Package not found at %s proceeding to download", loc)
	// Download the provider package
	if err := TarXZF(l.PackageURL, loc); err != nil {
		logrus.Errorf("[Initialize]: Failed to download provider package %s", err)
	}
}

// PackageLocation returns the location of where the package for the current
// provider is located
func (l *RemoteProvider) PackageLocation() string {
	return path.Join(homedir.HomeDir(), ".meshery", "provider", l.ProviderName, l.PackageVersion)
}

// Name - Returns Provider's friendly name
func (l *RemoteProvider) Name() string {
	return l.ProviderName
}

// Description - returns a short description of the provider for display in the Provider UI
func (l *RemoteProvider) Description() []string {
	return l.ProviderDescription
}

const tokenName = "token"

// GetProviderType - Returns ProviderType
func (l *RemoteProvider) GetProviderType() ProviderType {
	return l.ProviderType
}

// GetProviderProperties - Returns all the provider properties required
func (l *RemoteProvider) GetProviderProperties() ProviderProperties {
	return l.ProviderProperties
}

// SyncPreferences - used to sync preferences with the remote provider
func (l *RemoteProvider) SyncPreferences() {
	if !l.Capabilities.IsSupported(SyncPrefs) {
		return
	}

	l.syncStopChan = make(chan struct{})
	l.syncChan = make(chan *userSession, 100)
	go func() {
		for {
			select {
			case uSess := <-l.syncChan:
				l.executePrefSync(uSess.token, uSess.session)
			case <-l.syncStopChan:
				return
			}
		}
	}()
}

// GetProviderCapabilities returns all of the provider properties
func (l *RemoteProvider) GetProviderCapabilities(w http.ResponseWriter, _ *http.Request) {
	encoder := json.NewEncoder(w)
	if err := encoder.Encode(l.ProviderProperties); err != nil {
		http.Error(w, ErrEncoding(err, "Provider Capablity").Error(), http.StatusInternalServerError)
	}
}

// StopSyncPreferences - used to stop sync preferences
func (l *RemoteProvider) StopSyncPreferences() {
	if !l.Capabilities.IsSupported(SyncPrefs) {
		return
	}

	l.syncStopChan <- struct{}{}
}

func (l *RemoteProvider) executePrefSync(tokenString string, sess *Preference) {
	ep, exists := l.Capabilities.GetEndpointForFeature(SyncPrefs)
	if !exists {
		logrus.Warn("SyncPrefs is not a supported capability by provider:", l.ProviderName)
		return
	}

	bd, err := json.Marshal(sess)
	if err != nil {
		logrus.Error(ErrMarshal(err, "preference data"))
		return
	}

	remoteProviderURL, _ := url.Parse(l.RemoteProviderURL + ep)
	req, _ := http.NewRequest(http.MethodPut, remoteProviderURL.String(), bytes.NewReader(bd))

	// tokenString, err := l.GetToken(req)
	// if err != nil {
	// 	logrus.Errorf("unable to get results: %v", err)
	// 	return nil, err
	// }
	resp, err := l.DoRequest(req, tokenString)
	if err != nil {
		if resp == nil {
			logrus.Errorf(ErrUnreachableRemoteProvider(err).Error())
			return
		}
		logrus.Errorf("unable to upload user preference data: %v", err)
		return
	}
	if resp.StatusCode != http.StatusCreated {
		logrus.Errorf("unable to upload user preference data, status code received: %d", resp.StatusCode)
	}
}

// InitiateLogin - initiates login flow and returns a true to indicate the handler to "return" or false to continue
//
// Every Remote Provider must offer this function
func (l *RemoteProvider) InitiateLogin(w http.ResponseWriter, r *http.Request, _ bool) {
	callbackURL := r.Context().Value(MesheryServerCallbackURL).(string)
	mesheryVersion := viper.GetString("BUILD")

	_, err := r.Cookie(tokenName)
	if err != nil {
		http.SetCookie(w, &http.Cookie{
			Name:     l.RefCookieName,
			Value:    "/",
			Expires:  time.Now().Add(l.LoginCookieDuration),
			Path:     "/",
			HttpOnly: true,
		})
		http.Redirect(w, r, l.RemoteProviderURL+"/login?source="+base64.RawURLEncoding.EncodeToString([]byte(callbackURL))+"&provider_version="+l.ProviderVersion+"&meshery_version="+mesheryVersion, http.StatusFound)
		return
	}

	// TODO: go to ref cookie
	http.Redirect(w, r, "/", http.StatusFound)
}

// GetUserDetails - returns the user details
func (l *RemoteProvider) GetUserDetails(req *http.Request) (*User, error) {
	if !l.Capabilities.IsSupported(UsersProfile) {
		logrus.Warn("operation not available")
		return &User{}, ErrInvalidCapability("UserProfile", l.ProviderName)
	}

	ep, _ := l.Capabilities.GetEndpointForFeature(UsersProfile)
	remoteProviderURL, _ := url.Parse(l.RemoteProviderURL + ep)
	cReq, _ := http.NewRequest(http.MethodGet, remoteProviderURL.String(), nil)
	token, err := l.GetToken(req)
	if err != nil {
		return nil, err
	}

	resp, err := l.DoRequest(cReq, token)
	if err != nil {
		if resp == nil {
			return nil, ErrUnreachableRemoteProvider(err)
		}
		return nil, ErrFetch(err, "User Data", http.StatusUnauthorized)
	}
	defer func() {
		_ = resp.Body.Close()
	}()
	bd, err := io.ReadAll(resp.Body)
	if err != nil {
		return nil, ErrDataRead(err, "User Data")
	}

	up := &UserPref{
		Preferences: &Preference{
			AnonymousUsageStats:  true,
			AnonymousPerfResults: true,
		},
	}
	err = json.Unmarshal(bd, up)
	if err != nil {
		return nil, ErrUnmarshal(err, "User Pref")
	}

	prefLocal, _ := l.ReadFromPersister(up.UserID)
	if prefLocal == nil || up.Preferences.UpdatedAt.After(prefLocal.UpdatedAt) {
		_ = l.WriteToPersister(up.UserID, up.Preferences)
	}

	// Uncomment when Debug verbosity is figured out project wide. | @leecalcote
	// logrus.Debugf("retrieved user: %v", up.User)
	return &up.User, nil
}

func (l *RemoteProvider) GetUserByID(req *http.Request, userID string) ([]byte, error) {
	if !l.Capabilities.IsSupported(UsersProfile) {
		logrus.Warn("operation not available")
		return []byte{}, ErrInvalidCapability("UsersProfile", l.ProviderName)
	}

	ep, _ := l.Capabilities.GetEndpointForFeature(UsersProfile)

	remoteProviderURL, _ := url.Parse(fmt.Sprintf("%s%s/%s", l.RemoteProviderURL, ep, userID))
	cReq, _ := http.NewRequest(http.MethodGet, remoteProviderURL.String(), nil)
	token, err := l.GetToken(req)
	if err != nil {
		return nil, err
	}

	resp, err := l.DoRequest(cReq, token)
	if err != nil {
		if resp == nil {
			return nil, ErrUnreachableRemoteProvider(err)
		}
		return nil, ErrFetch(err, "User Profile", resp.StatusCode)
	}

	defer func() {
		_ = resp.Body.Close()
	}()

	bdr, err := io.ReadAll(resp.Body)
	if err != nil {
		logrus.Errorf("unable to read response body: %v", err)
		return nil, err
	}

	if resp.StatusCode == http.StatusOK {
		logrus.Infof("user profile successfully retrieved from remote provider")
		return bdr, nil
	}
	err = ErrFetch(err, "User Profile", resp.StatusCode)
	logrus.Errorf(err.Error())
	return nil, err
}

func (l *RemoteProvider) GetUsers(token, page, pageSize, search, order, filter string) ([]byte, error) {
	if !l.Capabilities.IsSupported(UsersIdentity) {
		logrus.Warn("operation not available")
		return []byte{}, ErrInvalidCapability("UsersIdentity", l.ProviderName)
	}

	ep, _ := l.Capabilities.GetEndpointForFeature(UsersIdentity)
	remoteProviderURL, _ := url.Parse(l.RemoteProviderURL + ep)
	q := remoteProviderURL.Query()
	if page != "" {
		q.Set("page", page)
	}
	if pageSize != "" {
		q.Set("pagesize", pageSize)
	}
	if search != "" {
		q.Set("search", search)
	}
	if order != "" {
		q.Set("order", order)
	}
	if filter != "" {
		q.Set("filter", filter)
	}
	remoteProviderURL.RawQuery = q.Encode()

	cReq, _ := http.NewRequest(http.MethodGet, remoteProviderURL.String(), nil)

	resp, err := l.DoRequest(cReq, token)
	if err != nil {
		if resp == nil {
			return nil, ErrUnreachableRemoteProvider(err)
		}
		return nil, ErrFetch(err, "Users Data", http.StatusUnauthorized)
	}

	defer func() {
		_ = resp.Body.Close()
	}()

	bd, err := io.ReadAll(resp.Body)
	if err != nil {
		return nil, ErrDataRead(err, "Users Data")
	}

	if resp.StatusCode == http.StatusOK {
		logrus.Infof("user data successfully retrieved from remote provider")
		return bd, nil
	}
	err = ErrFetch(err, "Users Data", resp.StatusCode)
	logrus.Errorf(err.Error())
	return nil, err
}

// GetSession - validates the current request, attempts for a refresh of token, and then return its validity
//
// It is assumed that each remote provider will support this feature
func (l *RemoteProvider) GetSession(req *http.Request) error {
	ts, err := l.GetToken(req)
	if err != nil || ts == "" {
		logrus.Infof("session not found")
		return err
	}
	jwtClaims, err := l.VerifyToken(ts)
	if err != nil {
		logrus.Error(err)
		return err
	}
	if jwtClaims == nil {
		logrus.Error("invalid JWT claim found")
		return fmt.Errorf("invalid or nil JWT claim found")
	}
	// we verify the signature of the token and check if it has exp claim,
	// if not present it's an infinite JWT, hence skip the introspect step
	//
	if (*jwtClaims)["exp"] != nil {
		err = l.introspectToken(ts)
		if err != nil {
			return err
		}
	}

	if err != nil {
		logrus.Infof("Token validation error : %v", err.Error())
		newts, err := l.refreshToken(ts)
		if err != nil {
			return ErrTokenRefresh(err)
		}
		_, err = l.VerifyToken(newts)
		if err != nil {
			logrus.Errorf("Validation of refreshed token failed : %v", err.Error())
			return err
		}
	}
	return nil
}

// GetProviderToken - returns provider token
func (l *RemoteProvider) GetProviderToken(req *http.Request) (string, error) {
	tokenVal, err := l.GetToken(req)
	if err != nil {
		return "", err
	}
	return tokenVal, nil
}

// Logout - logout from provider backend
//
// It is assumed that every remote provider will support this feature
func (l *RemoteProvider) Logout(w http.ResponseWriter, req *http.Request) error {
	// construct remote provider logout url
	remoteProviderURL, _ := url.Parse(fmt.Sprintf("%s%s", l.RemoteProviderURL, "/logout"))
	logrus.Debugf("constructed url: %s", remoteProviderURL.String())

	// make http.Request type variable with the constructed URL
	cReq, _ := http.NewRequest(req.Method, remoteProviderURL.String(), req.Body)
	tokenString, err := l.GetToken(req)
	if err != nil {
		logrus.Errorf("error performing logout: %v", err)
		return err
	}

	// gets session cookie from the request headers
	sessionCookie, err := req.Cookie("session_cookie")
	if err != nil {
		logrus.Errorf("error getting session cookie: %v", err)
		return err
	}

	// adds session cookie to the new request headers
	// necessary to run logout flow on the remote provider
	cReq.AddCookie(&http.Cookie{
		Name:  "session_cookie",
		Value: sessionCookie.Value,
	})

	// adds return_to cookie to the new request headers
	// necessary to inform remote provider to return back to Meshery UI
	cReq.AddCookie(&http.Cookie{Name: "return_to", Value: "provider_ui"})

	// make request to remote provider with contructed URL and updated headers (like session_cookie, return_to cookies)
	resp, err := l.DoRequest(cReq, tokenString)
	if err != nil {
		if resp == nil {
			return ErrUnreachableRemoteProvider(err)
		}
		logrus.Errorf("error performing logout: %v", err)
		return err
	}

	defer func() {
		_ = resp.Body.Close()
	}()
	bd, err := io.ReadAll(resp.Body)
	if err != nil {
		logrus.Errorf("error performing logout: %v", err)
		return err
	}
	logrus.Infof("response successfully retrieved from remote provider")
	// if request succeeds then redirect to Provider UI
	// And empties the token and session cookies
	if resp.StatusCode == http.StatusFound || resp.StatusCode == http.StatusOK {
		// gets the token from the request headers
		ck, err := req.Cookie(tokenName)
		if err == nil {
			err = l.revokeToken(ck.Value)
		}
		if err != nil {
			logrus.Errorf("error performing logout, token cannot be revoked: %v", err)
			http.Redirect(w, req, "/user/login", http.StatusFound)
			return nil
		}
		ck.MaxAge = -1
		ck.Path = "/"
		http.SetCookie(w, ck)
		sessionCookie.MaxAge = -1
		sessionCookie.Path = "/"
		http.SetCookie(w, sessionCookie)
		return nil
	}

	logrus.Errorf("Error performing logout: %v", string(bd))
	return errors.New(string(bd))
}

// HandleUnAuthenticated
//
// Redirects to alert user of expired sesion
func (l *RemoteProvider) HandleUnAuthenticated(w http.ResponseWriter, req *http.Request) {
	_, err := req.Cookie("meshery-provider")
	if err == nil {
		ck, err := req.Cookie(tokenName)
		if err == nil {
			ck.MaxAge = -1
			ck.Path = "/"
			http.SetCookie(w, ck)
		}

		http.Redirect(w, req, "/auth/login", http.StatusFound)
		return
	}
	http.Redirect(w, req, "/provider", http.StatusFound)
}

func (l *RemoteProvider) SaveK8sContext(token string, k8sContext K8sContext) (K8sContext, error) {
	data, err := json.Marshal(k8sContext)
	if err != nil {
		return k8sContext, ErrMarshal(err, "kubernetes context error")
	}

	logrus.Infof("attempting to save %s context to remote provider with ID %s", k8sContext.Name, k8sContext.ID)
	bf := bytes.NewBuffer(data)

	remoteProviderURL, _ := url.Parse(l.RemoteProviderURL + "/user/contexts")
	cReq, err := http.NewRequest(http.MethodPost, remoteProviderURL.String(), bf)
	if err != nil {
		return k8sContext, err
	}

	resp, err := l.DoRequest(cReq, token)
	if err != nil {
		if resp == nil {
			return k8sContext, ErrUnreachableRemoteProvider(err)
		}
		logrus.Errorf("unable to send kubernetes context: %v", err)
		return k8sContext, ErrPost(err, "kubernetes context", cReq.Response.StatusCode)
	}

	defer func() {
		_ = resp.Body.Close()
	}()

	if resp.StatusCode == http.StatusOK || resp.StatusCode == http.StatusCreated {
		var kcr K8sContextPersistResponse
		if err := json.NewDecoder(resp.Body).Decode(&kcr); err != nil {
			return k8sContext, ErrUnmarshal(err, "kubernetes context")
		}

		// Sensitive data. Commenting until better debug controls are put into place. - @leecalcote
		// logrus.Infof("kubernetes context successfully sent to remote provider: %+v", kc)

		// If the context already existed, return that as error
		if !kcr.Inserted {
			return kcr.K8sContext, ErrContextAlreadyPersisted
		}

		return kcr.K8sContext, nil
	}
	return k8sContext, ErrPost(fmt.Errorf("failed to save kubernetes context"), fmt.Sprint(resp.Body), resp.StatusCode)
}
func (l *RemoteProvider) GetK8sContexts(token, page, pageSize, search, order string) ([]byte, error) {
	MesheryInstanceID, ok := viper.Get("INSTANCE_ID").(*uuid.UUID)
	if !ok {
		return nil, ErrMesheryInstanceID
	}
	mi := MesheryInstanceID.String()
	logrus.Infof("attempting to fetch kubernetes contexts from cloud for Meshery instance: %s", mi)
	remoteProviderURL, _ := url.Parse(l.RemoteProviderURL + "/user/contexts/" + mi)
	q := remoteProviderURL.Query()
	if page != "" {
		q.Set("page", page)
	}
	if pageSize != "" {
		q.Set("pagesize", pageSize)
	}
	if search != "" {
		q.Set("search", search)
	}
	if order != "" {
		q.Set("order", order)
	}
	remoteProviderURL.RawQuery = q.Encode()
	cReq, _ := http.NewRequest(http.MethodGet, remoteProviderURL.String(), nil)

	resp, err := l.DoRequest(cReq, token)
	if err != nil {
		if resp == nil {
			return nil, ErrUnreachableRemoteProvider(err)
		}
		logrus.Errorf("unable to get kubernetes contexts: %v", err)
		return nil, err
	}
	defer func() {
		_ = resp.Body.Close()
	}()
	bdr, err := io.ReadAll(resp.Body)
	if err != nil {
		logrus.Errorf("unable to read response body: %v", err)
		return nil, err
	}

	if resp.StatusCode == http.StatusOK {
		logrus.Infof("kubernetes contexts successfully retrieved from remote provider")
		return bdr, nil
	}
	logrus.Errorf("error while fetching kubernetes contexts: %s", bdr)
	return nil, fmt.Errorf("error while fetching kubernetes contexts - Status code: %d, Body: %s", resp.StatusCode, bdr)
}

func (l *RemoteProvider) LoadAllK8sContext(token string) ([]*K8sContext, error) {
	page := 0
	pageSize := 25
	results := []*K8sContext{}

	for {
		res, err := l.GetK8sContexts(token, strconv.Itoa(page), strconv.Itoa(pageSize), "", "")
		if err != nil {
			return results, err
		}
		var k8scontext MesheryK8sContextPage
		err = json.Unmarshal(res, &k8scontext)
		if err != nil {
			return results, ErrMarshal(err, "kubernetes context")
		}
		results = append(results, k8scontext.Contexts...)

		if (page+1)*pageSize >= k8scontext.TotalCount {
			break
		}

		page++
	}

	return results, nil
}

func (l *RemoteProvider) DeleteK8sContext(token, id string) (K8sContext, error) {
	logrus.Infof("attempting to delete kubernetes context from cloud for id: %s", id)
	mesheryInstanceID, _ := viper.Get("INSTANCE_ID").(*uuid.UUID)
	ep := "/user/contexts/" + mesheryInstanceID.String()

	remoteProviderURL, _ := url.Parse(fmt.Sprintf("%s%s/context/%s", l.RemoteProviderURL, ep, id))
	logrus.Debugf("constructed kubernetes contexts url: %s", remoteProviderURL.String())
	cReq, _ := http.NewRequest(http.MethodDelete, remoteProviderURL.String(), nil)

	resp, err := l.DoRequest(cReq, token)
	if err != nil {
		if resp == nil {
			return K8sContext{}, ErrUnreachableRemoteProvider(err)
		}
		logrus.Errorf("unable to delete kubernetes contexts: %v", err)
		return K8sContext{}, err
	}

	if resp.StatusCode == http.StatusOK {
		logrus.Infof("kubernetes successfully deleted from remote provider")
		return K8sContext{}, nil
	}
	logrus.Errorf("error while deleting kubernetes contexts")
	return K8sContext{}, fmt.Errorf("error while deleting kubernetes context - Status code: %d", resp.StatusCode)
}

func (l *RemoteProvider) GetK8sContext(token, id string) (K8sContext, error) {
	mesheryInstanceID, _ := viper.Get("INSTANCE_ID").(*uuid.UUID)
	ep := "/user/contexts/" + mesheryInstanceID.String()
	logrus.Infof("attempting to fetch kubernetes contexts from cloud for context id: %s", id)

	remoteProviderURL, _ := url.Parse(fmt.Sprintf("%s%s/context/%s", l.RemoteProviderURL, ep, id))
	logrus.Debugf("constructed kubernetes contexts url: %s", remoteProviderURL.String())
	cReq, _ := http.NewRequest(http.MethodGet, remoteProviderURL.String(), nil)

	resp, err := l.DoRequest(cReq, token)
	if err != nil {
		if resp == nil {
			return K8sContext{}, ErrUnreachableRemoteProvider(err)
		}
		return K8sContext{}, ErrFetch(err, "Kubernetes Context", resp.StatusCode)
	}
	defer func() {
		_ = resp.Body.Close()
	}()

	if resp.StatusCode == http.StatusOK {
		var kc K8sContext
		if err := json.NewDecoder(resp.Body).Decode(&kc); err != nil {
			return kc, ErrUnmarshal(err, "Kubernetes context")
		}

		logrus.Infof("kubernetes context successfully retrieved from remote provider")
		return kc, nil
	}

	bdr, err := io.ReadAll(resp.Body)
	if err != nil {
		return K8sContext{}, ErrDataRead(err, "Kubernetes context")
	}

	logrus.Errorf("error while fetching kubernetes context: %s", bdr)
	return K8sContext{}, ErrFetch(fmt.Errorf("failed to get kubernetes context"), fmt.Sprint(bdr), resp.StatusCode)
}

// func (l *RemoteProvider) SetCurrentContext(token, id string) (K8sContext, error) {
// 	if id == "" {
// 		return K8sContext{}, ErrContextID
// 	}

// 	mesheryInstanceID, _ := viper.Get("INSTANCE_ID").(*uuid.UUID)
// 	ep := "/user/contexts/" + mesheryInstanceID.String()
// 	logrus.Infof("attempting to set kubernetes contexts from cloud to id: %s", id)

// 	remoteProviderURL, _ := url.Parse(fmt.Sprintf("%s%s/current/%s", l.RemoteProviderURL, ep, id))
// 	logrus.Debugf("constructed kubernetes contexts url: %s", remoteProviderURL.String())
// 	cReq, _ := http.NewRequest(http.MethodPost, remoteProviderURL.String(), nil)

// 	resp, err := l.DoRequest(cReq, token)
// 	if err != nil {
// 		return K8sContext{}, ErrFetch(err, "Kubernetes Context", resp.StatusCode)
// 	}
// 	defer func() {
// 		_ = resp.Body.Close()
// 	}()

// 	if resp.StatusCode == http.StatusOK {
// 		var kc K8sContext

// 		logrus.Infof("kubernetes context successfully retrieved from remote provider")
// 		return kc, nil
// 	}

// 	bdr, err := io.ReadAll(resp.Body)
// 	if err != nil {
// 		return K8sContext{}, ErrDataRead(err, "Kubernetes context")
// 	}

// 	logrus.Errorf("error while setting kubernetes context: %s", bdr)
// 	return K8sContext{}, ErrPost(fmt.Errorf("failed to set current context"), fmt.Sprint(bdr), resp.StatusCode)
// }

// func (l *RemoteProvider) GetCurrentContext(token string) (K8sContext, error) {
// 	mesheryInstanceID, _ := viper.Get("INSTANCE_ID").(*uuid.UUID)
// 	ep := "/user/contexts/" + mesheryInstanceID.String()
// 	logrus.Infof("attempting to fetch current kubernetes contexts from cloud")

// 	remoteProviderURL, _ := url.Parse(fmt.Sprintf("%s%s/%s", l.RemoteProviderURL, ep, "current"))
// 	logrus.Debugf("constructed kubernetes contexts url: %s", remoteProviderURL.String())
// 	cReq, _ := http.NewRequest(http.MethodGet, remoteProviderURL.String(), nil)

// 	resp, err := l.DoRequest(cReq, token)
// 	if err != nil {
// 		return K8sContext{}, ErrFetch(err, "Kubernetes Context", resp.StatusCode)
// 	}
// 	defer func() {
// 		_ = resp.Body.Close()
// 	}()

// 	if resp.StatusCode == http.StatusOK {
// 		var kc K8sContext
// 		if err := json.NewDecoder(resp.Body).Decode(&kc); err != nil {
// 			return kc, ErrUnmarshal(err, "Kubernetes context")
// 		}

// 		logrus.Infof("kubernetes context successfully retrieved from remote provider")
// 		return kc, nil
// 	}

// 	bdr, err := io.ReadAll(resp.Body)
// 	if err != nil {
// 		return K8sContext{}, ErrDataRead(err, "Kubernetes context")
// 	}

// 	logrus.Errorf("error while fetching kubernetes current context: %s", bdr)
// 	return K8sContext{}, ErrFetch(fmt.Errorf("failed to retrieve kubernetes current contexts"), fmt.Sprint(bdr), resp.StatusCode)
// }

// FetchResults - fetches results for profile id from provider backend
func (l *RemoteProvider) FetchResults(tokenVal string, page, pageSize, search, order, profileID string) ([]byte, error) {
	if !l.Capabilities.IsSupported(PersistPerformanceProfiles) {
		logrus.Warn("operation not available")
		return []byte{}, ErrInvalidCapability("PersistPerformanceProfiles", l.ProviderName)
	}

	ep, _ := l.Capabilities.GetEndpointForFeature(PersistPerformanceProfiles)

	logrus.Infof("attempting to fetch results from cloud")

	remoteProviderURL, _ := url.Parse(l.RemoteProviderURL)
	remoteProviderURL.Path = path.Join(ep, profileID, "results")
	q := remoteProviderURL.Query()
	if page != "" {
		q.Set("page", page)
	}
	if pageSize != "" {
		q.Set("pagesize", pageSize)
	}
	if search != "" {
		q.Set("search", search)
	}
	if order != "" {
		q.Set("order", order)
	}
	remoteProviderURL.RawQuery = q.Encode()
	logrus.Debugf("constructed results url: %s", remoteProviderURL.String())
	cReq, _ := http.NewRequest(http.MethodGet, remoteProviderURL.String(), nil)

	// tokenString, err := l.GetToken(req)
	// if err != nil {
	// 	return nil, err
	// }
	resp, err := l.DoRequest(cReq, tokenVal)
	if err != nil {
		if resp == nil {
			return nil, ErrUnreachableRemoteProvider(err)
		}
		return nil, ErrFetch(err, "Perf Results", resp.StatusCode)
	}
	defer func() {
		_ = resp.Body.Close()
	}()
	bdr, err := io.ReadAll(resp.Body)
	if err != nil {
		return nil, ErrDataRead(err, "Perf Result")
	}

	if resp.StatusCode == http.StatusOK {
		logrus.Infof("results successfully retrieved from remote provider")
		return bdr, nil
	}
	logrus.Errorf("error while fetching results: %s", bdr)
	return nil, ErrFetch(err, fmt.Sprint(bdr), resp.StatusCode)
}

// FetchAllResults - fetches results from provider backend
func (l *RemoteProvider) FetchAllResults(tokenString string, page, pageSize, search, order, from, to string) ([]byte, error) {
	if !l.Capabilities.IsSupported(PersistResults) {
		logrus.Error("operation not available")
		return []byte{}, ErrInvalidCapability("Persist Results", l.ProviderName)
	}

	ep, _ := l.Capabilities.GetEndpointForFeature(PersistResults)

	logrus.Infof("attempting to fetch results from cloud")

	remoteProviderURL, _ := url.Parse(l.RemoteProviderURL + ep)
	q := remoteProviderURL.Query()
	if page != "" {
		q.Set("page", page)
	}
	if pageSize != "" {
		q.Set("pagesize", pageSize)
	}
	if search != "" {
		q.Set("search", search)
	}
	if order != "" {
		q.Set("order", order)
	}
	if from != "" {
		q.Set("from", from)
	}
	if to != "" {
		q.Set("to", to)
	}

	remoteProviderURL.RawQuery = q.Encode()
	logrus.Debugf("constructed results url: %s", remoteProviderURL.String())
	cReq, _ := http.NewRequest(http.MethodGet, remoteProviderURL.String(), nil)

	resp, err := l.DoRequest(cReq, tokenString)
	if err != nil {
		if resp == nil {
			return nil, ErrUnreachableRemoteProvider(err)
		}
		return nil, ErrFetch(err, "All Perf results", resp.StatusCode)
	}
	defer func() {
		_ = resp.Body.Close()
	}()
	bdr, err := io.ReadAll(resp.Body)
	if err != nil {
		return nil, ErrDataRead(err, "All Perf results")
	}

	if resp.StatusCode == http.StatusOK {
		logrus.Infof("results successfully retrieved from remote provider")
		return bdr, nil
	}
	logrus.Errorf("error while fetching results: %s", bdr)
	return nil, ErrFetch(err, fmt.Sprint(bdr), resp.StatusCode)
}

// FetchSmiResults - fetches results from provider backend
func (l *RemoteProvider) FetchSmiResults(req *http.Request, page, pageSize, search, order string) ([]byte, error) {
	if !l.Capabilities.IsSupported(PersistSMIResults) {
		logrus.Error("operation not available")
		return []byte{}, ErrInvalidCapability("PersistSMIResults", l.ProviderName)
	}

	ep, _ := l.Capabilities.GetEndpointForFeature(PersistSMIResults)

	logrus.Infof("attempting to fetch SMI conformance results from remote provider")

	remoteProviderURL, _ := url.Parse(l.RemoteProviderURL + ep)
	q := remoteProviderURL.Query()
	if page != "" {
		q.Set("page", page)
	}
	if pageSize != "" {
		q.Set("pagesize", pageSize)
	}
	if search != "" {
		q.Set("search", search)
	}
	if order != "" {
		q.Set("order", order)
	}
	remoteProviderURL.RawQuery = q.Encode()
	logrus.Debugf("constructed smi results url: %s", remoteProviderURL.String())
	cReq, _ := http.NewRequest(http.MethodGet, remoteProviderURL.String(), nil)
	tokenString, err := l.GetToken(req)
	if err != nil {
		return nil, err
	}
	resp, err := l.DoRequest(cReq, tokenString)
	if err != nil {
		if resp == nil {
			return nil, ErrUnreachableRemoteProvider(err)
		}
		return nil, ErrFetch(err, "SMI Result", resp.StatusCode)
	}
	defer func() {
		_ = resp.Body.Close()
	}()

	bdr, err := io.ReadAll(resp.Body)
	if err != nil {
		return nil, ErrDataRead(err, "SMI Result")
	}
	if resp.StatusCode == http.StatusOK {
		logrus.Infof("results successfully retrieved from remote provider")
		return bdr, nil
	}
	logrus.Errorf("error while fetching smi results: %s", bdr)
	return nil, ErrFetch(err, "SMI Result", resp.StatusCode)
}

// FetchSmiResult - fetches single result from provider backend with given id
func (l *RemoteProvider) FetchSmiResult(req *http.Request, page, pageSize, search, order string, resultID uuid.UUID) ([]byte, error) {
	if !l.Capabilities.IsSupported(PersistSMIResults) {
		logrus.Error("operation not available")
		return []byte{}, ErrInvalidCapability("PersistSMIResults", l.ProviderName)
	}

	ep, _ := l.Capabilities.GetEndpointForFeature(PersistSMIResults)

	logrus.Infof("attempting to fetch smi result from cloud for id: %s", resultID)

	remoteProviderURL, _ := url.Parse(fmt.Sprintf("%s%s/%s", l.RemoteProviderURL, ep, resultID.String()))
	q := remoteProviderURL.Query()
	if page != "" {
		q.Set("page", page)
	}
	if pageSize != "" {
		q.Set("pagesize", pageSize)
	}
	if search != "" {
		q.Set("search", search)
	}
	if order != "" {
		q.Set("order", order)
	}
	remoteProviderURL.RawQuery = q.Encode()
	logrus.Debugf("constructed smi result url: %s", remoteProviderURL.String())
	cReq, _ := http.NewRequest(http.MethodGet, remoteProviderURL.String(), nil)
	tokenString, err := l.GetToken(req)
	if err != nil {
		return nil, err
	}
	resp, err := l.DoRequest(cReq, tokenString)
	if err != nil {
		if resp == nil {
			return nil, ErrUnreachableRemoteProvider(err)
		}
		return nil, ErrFetch(err, "SMI Result", resp.StatusCode)
	}
	defer func() {
		_ = resp.Body.Close()
	}()

	bdr, err := io.ReadAll(resp.Body)
	if err != nil {
		return nil, ErrDataRead(err, "SMI Result")
	}
	if resp.StatusCode == http.StatusOK {
		logrus.Infof("result successfully retrieved from remote provider")
		return bdr, nil
	}
	logrus.Errorf("error while fetching smi result: %s", bdr)
	return nil, ErrFetch(err, "SMI Result", resp.StatusCode)
}

// GetResult - fetches result from provider backend for the given result id
func (l *RemoteProvider) GetResult(tokenVal string, resultID uuid.UUID) (*MesheryResult, error) {
	if !l.Capabilities.IsSupported(PersistResult) {
		logrus.Error("operation not available")
		return nil, ErrInvalidCapability("PersistResult", l.ProviderName)
	}

	ep, _ := l.Capabilities.GetEndpointForFeature(PersistResult)

	logrus.Infof("attempting to fetch result from cloud for id: %s", resultID)

	remoteProviderURL, _ := url.Parse(fmt.Sprintf("%s%s/%s", l.RemoteProviderURL, ep, resultID.String()))
	logrus.Debugf("constructed result url: %s", remoteProviderURL.String())
	cReq, _ := http.NewRequest(http.MethodGet, remoteProviderURL.String(), nil)

	// tokenString, err := l.GetToken(req)
	// if err != nil {
	// 	return nil, err
	// }
	resp, err := l.DoRequest(cReq, tokenVal)
	if err != nil {
		if resp == nil {
			return nil, ErrUnreachableRemoteProvider(err)
		}
		logrus.Errorf("unable to get results: %v", err)
		return nil, ErrFetch(err, "Perf Result "+resultID.String(), resp.StatusCode)
	}
	defer func() {
		_ = resp.Body.Close()
	}()
	bdr, err := io.ReadAll(resp.Body)
	if err != nil {
		return nil, ErrDataRead(err, "Perf Result "+resultID.String())
	}

	if resp.StatusCode == http.StatusOK {
		logrus.Infof("result successfully retrieved from remote provider")
		res := &MesheryResult{}
		err = json.Unmarshal(bdr, res)
		if err != nil {
			logrus.Errorf("unable to unmarshal meshery result: %v", err)
			return nil, ErrUnmarshal(err, "Perf Result "+resultID.String())
		}
		return res, nil
	}
	logrus.Errorf("error while fetching result: %s", bdr)
	return nil, ErrFetch(err, fmt.Sprint(bdr), resp.StatusCode)
}

// PublishResults - publishes results to the provider backend synchronously
func (l *RemoteProvider) PublishResults(req *http.Request, result *MesheryResult, profileID string) (string, error) {
	if !l.Capabilities.IsSupported(PersistPerformanceProfiles) {
		logrus.Error("operation not available")
		return "", ErrInvalidCapability("PersistPerformanceProfiles", l.ProviderName)
	}

	ep, _ := l.Capabilities.GetEndpointForFeature(PersistPerformanceProfiles)

	data, err := json.Marshal(result)
	if err != nil {
		return "", ErrMarshal(err, "meshery metrics for shipping")
	}

	logrus.Debugf("Result: %s, size: %d", data, len(data))
	logrus.Infof("attempting to publish results to remote provider")
	bf := bytes.NewBuffer(data)

	remoteProviderURL, _ := url.Parse(l.RemoteProviderURL)
	remoteProviderURL.Path = path.Join(ep, profileID, "results")
	cReq, _ := http.NewRequest(http.MethodPost, remoteProviderURL.String(), bf)
	tokenString, err := l.GetToken(req)
	if err != nil {
		return "", err
	}
	logrus.Info("request: ", cReq)
	resp, err := l.DoRequest(cReq, tokenString)
	if err != nil {
		if resp == nil {
			return "", ErrUnreachableRemoteProvider(err)
		}
		logrus.Errorf("unable to send results: %v", err)
		return "", ErrPost(err, "Perf Results", resp.StatusCode)
	}
	defer func() {
		_ = resp.Body.Close()
	}()

	bdr, err := io.ReadAll(resp.Body)
	if err != nil {
		logrus.Errorf("unable to read response body: %v", err)
		return "", ErrDataRead(err, "Perf Result")
	}
	if resp.StatusCode == http.StatusCreated {
		logrus.Infof("results successfully published to remote provider")
		idMap := map[string]string{}
		if err = json.Unmarshal(bdr, &idMap); err != nil {
			return "", ErrUnmarshal(err, "Perf Result")
		}
		resultID, ok := idMap["id"]
		if ok {
			return resultID, nil
		}
		return "", nil
	}
	logrus.Errorf("error while sending results: %s", bdr)
	return "", ErrPost(err, fmt.Sprint(bdr), resp.StatusCode)
}

// PublishSmiResults - publishes results to the provider backend synchronously
func (l *RemoteProvider) PublishSmiResults(result *SmiResult) (string, error) {
	if !l.Capabilities.IsSupported(PersistSMIResults) {
		logrus.Error("operation not available")
		return "", ErrInvalidCapability("PersistSMIResults", l.ProviderName)
	}

	ep, _ := l.Capabilities.GetEndpointForFeature(PersistSMIResults)

	data, err := json.Marshal(result)
	if err != nil {
		return "", ErrMarshal(err, "meshery metrics for shipping")
	}

	logrus.Debugf("Result: %s, size: %d", data, len(data))
	logrus.Infof("attempting to publish results to remote provider")
	bf := bytes.NewBuffer(data)

	remoteProviderURL, _ := url.Parse(l.RemoteProviderURL + ep)
	cReq, _ := http.NewRequest(http.MethodPost, remoteProviderURL.String(), bf)
	tokenString := viper.GetString("opt-token")
	resp, err := l.DoRequest(cReq, tokenString)
	if err != nil {
		if resp == nil {
			return "", ErrUnreachableRemoteProvider(err)
		}
		return "", ErrPost(err, "SMI Result", resp.StatusCode)
	}
	defer func() {
		_ = resp.Body.Close()
	}()

	bdr, err := io.ReadAll(resp.Body)
	if err != nil {
		return "", ErrDataRead(err, "SMI Result")
	}
	if resp.StatusCode == http.StatusCreated {
		logrus.Infof("results successfully published to remote provider")
		idMap := map[string]string{}
		if err = json.Unmarshal(bdr, &idMap); err != nil {
			return "", ErrUnmarshal(err, "idMap")
		}
		resultID, ok := idMap["id"]
		if ok {
			return resultID, nil
		}
		return "", nil
	}
	return "", ErrPost(err, fmt.Sprint(bdr), resp.StatusCode)
}

// PublishMetrics - publishes metrics to the provider backend asyncronously
func (l *RemoteProvider) PublishMetrics(tokenString string, result *MesheryResult) error {
	if !l.Capabilities.IsSupported(PersistMetrics) {
		logrus.Error("operation not available")
		return ErrInvalidCapability("PersistMetrics", l.ProviderName)
	}

	ep, _ := l.Capabilities.GetEndpointForFeature(PersistMetrics)

	data, err := json.Marshal(result)
	if err != nil {
		return ErrMarshal(err, "meshery metrics for shipping")
	}

	logrus.Debugf("Result: %s, size: %d", data, len(data))
	logrus.Infof("attempting to publish metrics to remote provider")
	bf := bytes.NewBuffer(data)

	remoteProviderURL, _ := url.Parse(l.RemoteProviderURL + ep)
	cReq, _ := http.NewRequest(http.MethodPut, remoteProviderURL.String(), bf)

	// tokenString, err := l.GetToken(req)
	// if err != nil {
	// 	logrus.Errorf("unable to get results: %v", err)
	// 	return nil, err
	// }
	resp, err := l.DoRequest(cReq, tokenString)
	if err != nil {
		if resp == nil {
			return ErrUnreachableRemoteProvider(err)
		}
		logrus.Errorf("unable to send metrics: %v", err)
		return ErrPost(err, "metrics", resp.StatusCode)
	}
	if resp.StatusCode == http.StatusOK {
		logrus.Infof("metrics successfully published to remote provider")
		return nil
	}
	defer func() {
		_ = resp.Body.Close()
	}()
	bdr, err := io.ReadAll(resp.Body)
	if err != nil {
		return ErrDataRead(err, "metrics Data")
	}
	logrus.Errorf("error while sending metrics: %s", bdr)
	return ErrPost(err, fmt.Sprint(bdr), resp.StatusCode)
}

func (l *RemoteProvider) SaveMesheryPatternResource(token string, resource *PatternResource) (*PatternResource, error) {
	if !l.Capabilities.IsSupported(PersistMesheryPatternResources) {
		logrus.Error("operation not available")
		return nil, ErrInvalidCapability("PersistMesheryPatternResources", l.ProviderName)
	}

	ep, _ := l.Capabilities.GetEndpointForFeature(PersistMesheryPatternResources)

	data, err := json.Marshal(resource)
	if err != nil {
		return nil, ErrMarshal(err, "meshery pattern resource")
	}

	logrus.Debugf("Pattern Resource: %s, size: %d", data, len(data))
	logrus.Infof("attempting to save pattern resource to remote provider")
	bf := bytes.NewBuffer(data)

	remoteProviderURL, _ := url.Parse(l.RemoteProviderURL + ep)
	// logrus.Debugf("saving pattern to remote provider - constructed URL: %s", remoteProviderURL.String())
	cReq, err := http.NewRequest(http.MethodPost, remoteProviderURL.String(), bf)
	if err != nil {
		return nil, err
	}

	resp, err := l.DoRequest(cReq, token)
	if err != nil {
		if resp == nil {
			return nil, ErrUnreachableRemoteProvider(err)
		}
		logrus.Errorf("unable to send pattern resource: %v", err)
		return nil, ErrPost(err, "pattern", cReq.Response.StatusCode)
	}

	defer func() {
		_ = resp.Body.Close()
	}()

	if resp.StatusCode == http.StatusOK {
		var pr PatternResource
		if err := json.NewDecoder(resp.Body).Decode(&pr); err != nil {
			return nil, ErrUnmarshal(err, "Pattern Resource")
		}

		logrus.Infof("pattern successfully sent to remote provider: %+v", pr)
		return &pr, nil
	}

	return nil, ErrPost(err, fmt.Sprint(resp.Body), resp.StatusCode)
}

func (l *RemoteProvider) GetMesheryPatternResource(token, resourceID string) (*PatternResource, error) {
	if !l.Capabilities.IsSupported(PersistMesheryPatternResources) {
		logrus.Error("operation not available")
		return nil, ErrInvalidCapability("PersistMesheryPatternResources", l.ProviderName)
	}

	ep, _ := l.Capabilities.GetEndpointForFeature(PersistMesheryPatternResources)

	logrus.Infof("attempting to fetch pattern resource from cloud for id: %s", resourceID)

	remoteProviderURL, _ := url.Parse(fmt.Sprintf("%s%s/%s", l.RemoteProviderURL, ep, resourceID))
	logrus.Debugf("constructed pattern url: %s", remoteProviderURL.String())
	cReq, _ := http.NewRequest(http.MethodGet, remoteProviderURL.String(), nil)

	resp, err := l.DoRequest(cReq, token)
	if err != nil {
		if resp == nil {
			return nil, ErrUnreachableRemoteProvider(err)
		}
		return nil, ErrFetch(err, "Pattern Resource", resp.StatusCode)
	}
	defer func() {
		_ = resp.Body.Close()
	}()

	if resp.StatusCode == http.StatusOK {
		var pr PatternResource
		if err := json.NewDecoder(resp.Body).Decode(&pr); err != nil {
			return nil, ErrUnmarshal(err, "Pattern resource")
		}

		logrus.Infof("pattern resource successfully retrieved from remote provider")
		return &pr, nil
	}

	bdr, err := io.ReadAll(resp.Body)
	if err != nil {
		return nil, ErrDataRead(err, "Pattern Resource")
	}

	logrus.Errorf("error while fetching pattern resource: %s", bdr)
	return nil, ErrFetch(err, fmt.Sprint(bdr), resp.StatusCode)
}

func (l *RemoteProvider) GetMesheryPatternResources(
	token,
	page,
	pageSize,
	search,
	order,
	name,
	namespace,
	typ,
	oamType string,
) (*PatternResourcePage, error) {
	if !l.Capabilities.IsSupported(PersistMesheryPatternResources) {
		logrus.Error("operation not available")
		return nil, fmt.Errorf("%s is not suppported by provider: %s", PersistMesheryPatternResources, l.ProviderName)
	}

	ep, _ := l.Capabilities.GetEndpointForFeature(PersistMesheryPatternResources)
	logrus.Infof("attempting to fetch patterns resource from cloud")

	remoteProviderURL, _ := url.Parse(l.RemoteProviderURL + ep)
	q := remoteProviderURL.Query()
	if page != "" {
		q.Set("page", page)
	}
	if pageSize != "" {
		q.Set("pagesize", pageSize)
	}
	if search != "" {
		q.Set("search", search)
	}
	if order != "" {
		q.Set("order", order)
	}
	if name != "" {
		q.Set("name", name)
	}
	if namespace != "" {
		q.Set("namespace", namespace)
	}
	if typ != "" {
		q.Set("type", typ)
	}
	if oamType != "" {
		q.Set("oam_type", oamType)
	}

	remoteProviderURL.RawQuery = q.Encode()
	logrus.Debugf("constructed pattern resource url: %s", remoteProviderURL.String())
	cReq, _ := http.NewRequest(http.MethodGet, remoteProviderURL.String(), nil)

	resp, err := l.DoRequest(cReq, token)
	if err != nil {
		if resp == nil {
			return nil, ErrUnreachableRemoteProvider(err)
		}
		logrus.Errorf("unable to get pattern resource: %v", err)
		return nil, ErrFetch(err, "Patterns Page Resource", resp.StatusCode)
	}

	defer func() {
		_ = resp.Body.Close()
	}()

	if resp.StatusCode == http.StatusOK {
		var pr PatternResourcePage
		if err := json.NewDecoder(resp.Body).Decode(&pr); err != nil {
			logrus.Errorf("unable to read response body: %v", err)
			return nil, ErrUnmarshal(err, "Patterns Page Resource")
		}

		logrus.Infof("pattern resources successfully retrieved from remote provider")
		return &pr, nil
	}

	bdr, err := io.ReadAll(resp.Body)
	if err != nil {
		return nil, ErrDataRead(err, "Patterns Page Resource")
	}

	logrus.Errorf("error while fetching pattern resource: %s", bdr)
	return nil, ErrFetch(fmt.Errorf("error while fetching pattern resource: %s", bdr), fmt.Sprint(bdr), resp.StatusCode)
}

func (l *RemoteProvider) DeleteMesheryPatternResource(token, resourceID string) error {
	if !l.Capabilities.IsSupported(PersistMesheryPatternResources) {
		return ErrInvalidCapability("PersistMesheryPatternResources", l.ProviderName)
	}

	ep, _ := l.Capabilities.GetEndpointForFeature(PersistMesheryPatternResources)

	logrus.Infof("attempting to fetch pattern from cloud for id: %s", resourceID)

	remoteProviderURL, _ := url.Parse(fmt.Sprintf("%s%s/%s", l.RemoteProviderURL, ep, resourceID))
	logrus.Debugf("constructed pattern url: %s", remoteProviderURL.String())
	cReq, _ := http.NewRequest(http.MethodDelete, remoteProviderURL.String(), nil)

	resp, err := l.DoRequest(cReq, token)
	if err != nil {
		if resp == nil {
			return ErrUnreachableRemoteProvider(err)
		}
		return ErrDelete(err, "pattern: "+resourceID, resp.StatusCode)
	}
	defer func() {
		_ = resp.Body.Close()
	}()

	if resp.StatusCode == http.StatusOK {
		logrus.Infof("pattern resource successfully deleted from remote provider")
		return nil
	}

	logrus.Errorf("error while deleting pattern resource")
	return ErrDelete(fmt.Errorf("error while deleting pattern resource"), "pattern: "+resourceID, resp.StatusCode)
}

// SaveMesheryPattern saves given pattern with the provider
func (l *RemoteProvider) SaveMesheryPattern(tokenString string, pattern *MesheryPattern) ([]byte, error) {
	if !l.Capabilities.IsSupported(PersistMesheryPatterns) {
		return nil, fmt.Errorf("%s is not supported by provider: %s", PersistMesheryPatterns, l.ProviderName)
	}

	ep, _ := l.Capabilities.GetEndpointForFeature(PersistMesheryPatterns)

	data, err := json.Marshal(map[string]interface{}{
		"pattern_data": pattern,
		"save":         true,
	})

	if err != nil {
		err = ErrMarshal(err, "meshery metrics for shipping")
		return nil, err
	}

	logrus.Debugf("Pattern: %s, size: %d", data, len(data))
	logrus.Infof("attempting to save pattern to remote provider")
	bf := bytes.NewBuffer(data)

	remoteProviderURL, _ := url.Parse(l.RemoteProviderURL + ep)
	cReq, _ := http.NewRequest(http.MethodPost, remoteProviderURL.String(), bf)

	if err != nil {
		logrus.Errorf("unable to get pattern: %v", err)
		return nil, err
	}
	resp, err := l.DoRequest(cReq, tokenString)
	if err != nil {
		if resp == nil {
			return nil, ErrUnreachableRemoteProvider(err)
		}
		logrus.Errorf("unable to send pattern: %v", err)
		return nil, err
	}

	defer func() {
		_ = resp.Body.Close()
	}()
	bdr, err := io.ReadAll(resp.Body)
	if err != nil {
		logrus.Errorf("unable to read response body: %v", err)
		return nil, err
	}

	if resp.StatusCode == http.StatusOK {
		logrus.Infof("pattern successfully sent to remote provider: %s", string(bdr))
		return bdr, nil
	}

	logrus.Errorf("error while sending pattern: %s", bdr)
	return bdr, fmt.Errorf("error while sending pattern - Status code: %d, Body: %s", resp.StatusCode, bdr)
}

// GetMesheryPatterns gives the patterns stored with the provider
func (l *RemoteProvider) GetMesheryPatterns(tokenString string, page, pageSize, search, order string, updatedAfter string) ([]byte, error) {
	if !l.Capabilities.IsSupported(PersistMesheryPatterns) {
		logrus.Error("operation not available")
		return []byte{}, fmt.Errorf("%s is not suppported by provider: %s", PersistMesheryPatterns, l.ProviderName)
	}

	ep, _ := l.Capabilities.GetEndpointForFeature(PersistMesheryPatterns)

	logrus.Infof("attempting to fetch patterns from cloud")

	remoteProviderURL, _ := url.Parse(l.RemoteProviderURL + ep)
	q := remoteProviderURL.Query()
	if page != "" {
		q.Set("page", page)
	}
	if pageSize != "" {
		q.Set("pagesize", pageSize)
	}
	if search != "" {
		q.Set("search", search)
	}
	if order != "" {
		q.Set("order", order)
	}
	if updatedAfter != "" {
		q.Set("updated_after", updatedAfter)
	}
	remoteProviderURL.RawQuery = q.Encode()
	logrus.Debugf("constructed patterns url: %s", remoteProviderURL.String())
	cReq, _ := http.NewRequest(http.MethodGet, remoteProviderURL.String(), nil)

	resp, err := l.DoRequest(cReq, tokenString)
	if err != nil {
		if resp == nil {
			return nil, ErrUnreachableRemoteProvider(err)
		}
		logrus.Errorf("unable to get patterns: %v", err)
		return nil, err
	}
	defer func() {
		_ = resp.Body.Close()
	}()
	bdr, err := io.ReadAll(resp.Body)
	if err != nil {
		logrus.Errorf("unable to read response body: %v", err)
		return nil, err
	}

	if resp.StatusCode == http.StatusOK {
		logrus.Infof("patterns successfully retrieved from remote provider")
		return bdr, nil
	}
	logrus.Errorf("error while fetching patterns: %s", bdr)
	return nil, fmt.Errorf("error while fetching patterns - Status code: %d, Body: %s", resp.StatusCode, bdr)
}

// GetCatalogMesheryPatterns gives the catalog patterns stored with the provider
func (l *RemoteProvider) GetCatalogMesheryPatterns(tokenString string, page, pageSize, search, order string) ([]byte, error) {
	if !l.Capabilities.IsSupported(MesheryPatternsCatalog) {
		logrus.Error("operation not available")
		return []byte{}, ErrInvalidCapability("MesheryPatternsCatalog", l.ProviderName)
	}

	ep, _ := l.Capabilities.GetEndpointForFeature(MesheryPatternsCatalog)

	logrus.Infof("attempting to fetch catalog patterns from cloud")

	remoteProviderURL, _ := url.Parse(l.RemoteProviderURL + ep)
	q := remoteProviderURL.Query()
	if page != "" {
		q.Set("page", page)
	}
	if pageSize != "" {
		q.Set("pagesize", pageSize)
	}
	if search != "" {
		q.Set("search", search)
	}
	if order != "" {
		q.Set("order", order)
	}
	remoteProviderURL.RawQuery = q.Encode()
	logrus.Debugf("constructed catalog patterns url: %s", remoteProviderURL.String())
	cReq, _ := http.NewRequest(http.MethodGet, remoteProviderURL.String(), nil)

	resp, err := l.DoRequest(cReq, tokenString)
	if err != nil {
		if resp == nil {
			return nil, ErrUnreachableRemoteProvider(err)
		}
		return nil, ErrFetch(err, "Pattern Page - Catalog", resp.StatusCode)
	}
	defer func() {
		_ = resp.Body.Close()
	}()
	bdr, err := io.ReadAll(resp.Body)
	if err != nil {
		return nil, ErrDataRead(err, "Pattern Page - Catalog")
	}

	if resp.StatusCode == http.StatusOK {
		logrus.Infof("catalog patterns successfully retrieved from remote provider")
		return bdr, nil
	}
	logrus.Errorf("error while fetching catalog patterns: %s", bdr)
	return nil, ErrFetch(fmt.Errorf("error while fetching catalog patterns: %s", bdr), "Patterns page - Catalog", resp.StatusCode)
}

// GetMesheryPattern gets pattern for the given patternID
func (l *RemoteProvider) GetMesheryPattern(req *http.Request, patternID string) ([]byte, error) {
	if !l.Capabilities.IsSupported(PersistMesheryPatterns) {
		logrus.Error("operation not available")
		return nil, fmt.Errorf("%s is not suppported by provider: %s", PersistMesheryPatterns, l.ProviderName)
	}

	ep, _ := l.Capabilities.GetEndpointForFeature(PersistMesheryPatterns)

	logrus.Infof("attempting to fetch pattern from cloud for id: %s", patternID)

	remoteProviderURL, _ := url.Parse(fmt.Sprintf("%s%s/%s", l.RemoteProviderURL, ep, patternID))
	logrus.Debugf("constructed pattern url: %s", remoteProviderURL.String())
	cReq, _ := http.NewRequest(http.MethodGet, remoteProviderURL.String(), nil)

	tokenString, err := l.GetToken(req)
	if err != nil {
		logrus.Errorf("unable to get patterns: %v", err)
		return nil, err
	}
	resp, err := l.DoRequest(cReq, tokenString)
	if err != nil {
		if resp == nil {
			return nil, ErrUnreachableRemoteProvider(err)
		}
		logrus.Errorf("unable to get patterns: %v", err)
		return nil, err
	}
	defer func() {
		_ = resp.Body.Close()
	}()
	bdr, err := io.ReadAll(resp.Body)
	if err != nil {
		logrus.Errorf("unable to read response body: %v", err)
		return nil, err
	}

	if resp.StatusCode == http.StatusOK {
		logrus.Infof("pattern successfully retrieved from remote provider")
		return bdr, nil
	}
	logrus.Errorf("error while fetching pattern: %s", bdr)
	return nil, fmt.Errorf("error while getting pattern - Status code: %d, Body: %s", resp.StatusCode, bdr)
}

// DeleteMesheryPattern deletes a meshery pattern with the given id
func (l *RemoteProvider) DeleteMesheryPattern(req *http.Request, patternID string) ([]byte, error) {
	if !l.Capabilities.IsSupported(PersistMesheryPatterns) {
		logrus.Error("operation not available")
		return nil, fmt.Errorf("%s is not suppported by provider: %s", PersistMesheryPatterns, l.ProviderName)
	}

	ep, _ := l.Capabilities.GetEndpointForFeature(PersistMesheryPatterns)

	logrus.Infof("attempting to fetch pattern from cloud for id: %s", patternID)

	remoteProviderURL, _ := url.Parse(fmt.Sprintf("%s%s/%s", l.RemoteProviderURL, ep, patternID))
	logrus.Debugf("constructed pattern url: %s", remoteProviderURL.String())
	cReq, _ := http.NewRequest(http.MethodDelete, remoteProviderURL.String(), nil)

	tokenString, err := l.GetToken(req)
	if err != nil {
		logrus.Errorf("unable to get patterns: %v", err)
		return nil, err
	}
	resp, err := l.DoRequest(cReq, tokenString)
	if err != nil {
		if resp == nil {
			return nil, ErrUnreachableRemoteProvider(err)
		}
		logrus.Errorf("unable to get patterns: %v", err)
		return nil, err
	}
	defer func() {
		_ = resp.Body.Close()
	}()
	bdr, err := io.ReadAll(resp.Body)
	if err != nil {
		logrus.Errorf("unable to read response body: %v", err)
		return nil, err
	}

	if resp.StatusCode == http.StatusOK {
		logrus.Infof("pattern successfully retrieved from remote provider")
		return bdr, nil
	}
	logrus.Errorf("error while fetching pattern: %s", bdr)
	return nil, fmt.Errorf("error while getting pattern - Status code: %d, Body: %s", resp.StatusCode, bdr)
}

// CloneMesheryPattern clones a meshery pattern with the given id
func (l *RemoteProvider) CloneMesheryPattern(req *http.Request, patternID string, clonePatternRequest *MesheryClonePatternRequestBody) ([]byte, error) {
	if !l.Capabilities.IsSupported(CloneMesheryPatterns) {
		logrus.Error("operation not available")
		return nil, fmt.Errorf("%s is not suppported by provider: %s", CloneMesheryPatterns, l.ProviderName)
	}

	ep, _ := l.Capabilities.GetEndpointForFeature(CloneMesheryPatterns)

	logrus.Infof("attempting to clone pattern from cloud for id: %s", patternID)

	remoteProviderURL, _ := url.Parse(fmt.Sprintf("%s%s/%s", l.RemoteProviderURL, ep, patternID))
	logrus.Debugf("constructed pattern url: %s", remoteProviderURL.String())

	data, err := json.Marshal(clonePatternRequest)
	if err != nil {
		logrus.Errorf("unable to marshal request: %v", err)
		return nil, err
	}

	bf := bytes.NewBuffer(data)

	cReq, _ := http.NewRequest(http.MethodPost, remoteProviderURL.String(), bf)

	tokenString, err := l.GetToken(req)
	if err != nil {
		logrus.Errorf("unable to clone patterns: %v", err)
		return nil, err
	}
	resp, err := l.DoRequest(cReq, tokenString)
	if err != nil {
		if resp == nil {
			return nil, ErrUnreachableRemoteProvider(err)
		}
		logrus.Errorf("unable to clone patterns: %v", err)
		return nil, err
	}
	defer func() {
		_ = resp.Body.Close()
	}()
	bdr, err := io.ReadAll(resp.Body)
	if err != nil {
		logrus.Errorf("unable to read response body: %v", err)
		return nil, err
	}

	if resp.StatusCode == http.StatusOK {
		logrus.Infof("pattern successfully cloned from remote provider")
		return bdr, nil
	}
	logrus.Errorf("error while cloning pattern file with id %s: %s", patternID, bdr)
	return nil, fmt.Errorf("error while cloning pattern - Status code: %d, Body: %s", resp.StatusCode, bdr)
}

// PublishMesheryPattern publishes a meshery pattern with the given id to catalog
func (l *RemoteProvider) PublishCatalogPattern(req *http.Request, publishPatternRequest *MesheryCatalogPatternRequestBody) ([]byte, error) {
	if !l.Capabilities.IsSupported(MesheryPatternsCatalog) {
		logrus.Error("operation not available")
		return nil, fmt.Errorf("%s is not suppported by provider: %s", MesheryPatternsCatalog, l.ProviderName)
	}

	ep, _ := l.Capabilities.GetEndpointForFeature(MesheryPatternsCatalog)

	logrus.Infof("attempting to pubish pattern with id: %s", publishPatternRequest.ID)

	remoteProviderURL, _ := url.Parse(fmt.Sprintf("%s%s", l.RemoteProviderURL, ep))
	logrus.Debugf("constructed pattern url: %s", remoteProviderURL.String())

	data, err := json.Marshal(publishPatternRequest)
	if err != nil {
		return nil, ErrMarshal(err, "pattern request to publish to catalog")
	}
	bf := bytes.NewBuffer(data)

	cReq, _ := http.NewRequest(http.MethodPost, remoteProviderURL.String(), bf)

	tokenString, err := l.GetToken(req)
	if err != nil {
		logrus.Errorf("unable to publish pattern to catalog: %v", err)
		return nil, err
	}
	resp, err := l.DoRequest(cReq, tokenString)
	if err != nil {
		if resp == nil {
			return nil, ErrUnreachableRemoteProvider(err)
		}
		logrus.Errorf("unable to publish pattern to catalog: %v", err)
		return nil, err
	}
	defer func() {
		_ = resp.Body.Close()
	}()
	bdr, err := io.ReadAll(resp.Body)
	if err != nil {
		logrus.Errorf("unable to read response body: %v", err)
		return nil, err
	}

	if resp.StatusCode == http.StatusOK {
		logrus.Infof("pattern successfully published to catalog")
		return bdr, nil
	}
	logrus.Errorf("error while publishing pattern file to catalog with id %s: %s", publishPatternRequest.ID, bdr)
	return nil, fmt.Errorf("error while publishing pattern file to catalog - Status code: %d, Body: %s", resp.StatusCode, bdr)
}

// UnPublishMesheryPattern publishes a meshery pattern with the given id to catalog
func (l *RemoteProvider) UnPublishCatalogPattern(req *http.Request, publishPatternRequest *MesheryCatalogPatternRequestBody) ([]byte, error) {
	if !l.Capabilities.IsSupported(MesheryPatternsCatalog) {
		logrus.Error("operation not available")
		return nil, fmt.Errorf("%s is not suppported by provider: %s", MesheryPatternsCatalog, l.ProviderName)
	}

	ep, _ := l.Capabilities.GetEndpointForFeature(MesheryPatternsCatalog)

	logrus.Infof("attempting to unpubish pattern with id: %s", publishPatternRequest.ID)

	remoteProviderURL, _ := url.Parse(fmt.Sprintf("%s%s", l.RemoteProviderURL, ep))
	logrus.Debugf("constructed pattern url: %s", remoteProviderURL.String())

	data, err := json.Marshal(publishPatternRequest)
	if err != nil {
		return nil, ErrMarshal(err, "pattern request to unpublish from catalog")
	}
	bf := bytes.NewBuffer(data)

	cReq, _ := http.NewRequest(http.MethodDelete, remoteProviderURL.String(), bf)

	tokenString, err := l.GetToken(req)
	if err != nil {
		logrus.Errorf("unable to unpublish pattern from catalog: %v", err)
		return nil, err
	}
	resp, err := l.DoRequest(cReq, tokenString)
	if err != nil {
		if resp == nil {
			return nil, ErrUnreachableRemoteProvider(err)
		}
		logrus.Errorf("unable to unpublish pattern from catalog: %v", err)
		return nil, err
	}
	defer func() {
		_ = resp.Body.Close()
	}()
	bdr, err := io.ReadAll(resp.Body)
	if err != nil {
		logrus.Errorf("unable to read response body: %v", err)
		return nil, err
	}

	if resp.StatusCode == http.StatusOK {
		logrus.Infof("pattern successfully unpublished from catalog")
		return bdr, nil
	}
	logrus.Errorf("error while unpublishing pattern file from catalog with id %s: %s", publishPatternRequest.ID, bdr)
	return nil, fmt.Errorf("error while unpublishing pattern file from catalog - Status code: %d, Body: %s", resp.StatusCode, bdr)
}

// DeleteMesheryPatterns deletes meshery patterns with the given ids and names
func (l *RemoteProvider) DeleteMesheryPatterns(req *http.Request, patterns MesheryPatternDeleteRequestBody) ([]byte, error) {
	if !l.Capabilities.IsSupported(PersistMesheryPatterns) {
		logrus.Error("operation not available")
		return nil, fmt.Errorf("%s is not suppported by provider: %s", PersistMesheryPatterns, l.ProviderName)
	}

	var reqBodyBuffer bytes.Buffer
	if err := json.NewEncoder(&reqBodyBuffer).Encode(patterns); err != nil {
		logrus.Error("unable to encode json: ", err)
	}

	ep, _ := l.Capabilities.GetEndpointForFeature(PersistMesheryPatterns)

	// Create remote provider-url
	remoteProviderURL, _ := url.Parse(fmt.Sprintf("%s%s", l.RemoteProviderURL, ep))
	logrus.Debugf("constructed pattern url: %s", remoteProviderURL.String())

	cReq, _ := http.NewRequest(http.MethodDelete, remoteProviderURL.String(), &reqBodyBuffer)

	tokenString, err := l.GetToken(req)
	if err != nil {
		logrus.Errorf("unable to get patterns: %v", err)
		return nil, err
	}

	// make request
	resp, err := l.DoRequest(cReq, tokenString)
	if err != nil {
		if resp == nil {
			return nil, ErrUnreachableRemoteProvider(err)
		}
		logrus.Errorf("unable to get patterns: %v", err)
		return nil, err
	}
	defer func() {
		_ = resp.Body.Close()
	}()
	bdr, err := io.ReadAll(resp.Body)
	if err != nil {
		logrus.Errorf("unable to read response body: %v", err)
		return nil, err
	}

	if resp.StatusCode == http.StatusOK {
		logrus.Infof("pattern successfully retrieved from remote provider")
		return bdr, nil
	}
	logrus.Errorf("error while fetching pattern: %s", bdr)
	return nil, fmt.Errorf("error while getting pattern - Status code: %d, Body: %s", 200, bdr)
}

func (l *RemoteProvider) RemotePatternFile(req *http.Request, resourceURL, path string, save bool) ([]byte, error) {
	if !l.Capabilities.IsSupported(PersistMesheryPatterns) {
		logrus.Error("operation not available")
		return nil, ErrInvalidCapability("PersistMesheryPatterns", l.ProviderName)
	}

	ep, _ := l.Capabilities.GetEndpointForFeature(PersistMesheryPatterns)

	data, err := json.Marshal(map[string]interface{}{
		"url":  resourceURL,
		"save": save,
		"path": path,
	})

	if err != nil {
		err = ErrMarshal(err, "meshery metrics for shipping")
		return nil, ErrMarshal(err, "meshery metrics for shipping")
	}

	logrus.Debugf("Pattern: %s, size: %d", data, len(data))
	logrus.Infof("attempting to save pattern to remote provider")
	bf := bytes.NewBuffer(data)

	remoteProviderURL, _ := url.Parse(l.RemoteProviderURL + ep)
	cReq, _ := http.NewRequest(http.MethodPost, remoteProviderURL.String(), bf)

	if err != nil {
		return nil, err
	}

	tokenString, err := l.GetToken(req)
	if err != nil {
		return nil, err
	}
	resp, err := l.DoRequest(cReq, tokenString)
	if err != nil {
		if resp == nil {
			return nil, ErrUnreachableRemoteProvider(err)
		}
		logrus.Errorf("unable to send pattern: %v", err)
		return nil, ErrPost(err, "Pattern File", resp.StatusCode)
	}

	defer func() {
		_ = resp.Body.Close()
	}()
	bdr, err := io.ReadAll(resp.Body)
	if err != nil {
		return nil, ErrDataRead(err, "Pattern File")
	}

	if resp.StatusCode == http.StatusOK {
		logrus.Infof("pattern successfully sent to remote provider: %s", string(bdr))
		return bdr, nil
	}

	return bdr, ErrPost(fmt.Errorf("could not send pattern to remote provider: %s", string(bdr)), fmt.Sprint(bdr), resp.StatusCode)
}

// SaveMesheryFilter saves given filter with the provider
func (l *RemoteProvider) SaveMesheryFilter(tokenString string, filter *MesheryFilter) ([]byte, error) {
	if !l.Capabilities.IsSupported(PersistMesheryFilters) {
		logrus.Error("operation not available")
		return nil, ErrInvalidCapability("PersistMesheryFilters", l.ProviderName)
	}

	ep, _ := l.Capabilities.GetEndpointForFeature(PersistMesheryFilters)

	data, err := json.Marshal(map[string]interface{}{
		"filter_data": filter,
		"save":        true,
	})

	if err != nil {
		return nil, ErrMarshal(err, "meshery metrics for shipping")
	}

	logrus.Debugf("size of filter: %d", len(data))
	logrus.Infof("attempting to save filter to remote provider")
	bf := bytes.NewBuffer(data)

	remoteProviderURL, _ := url.Parse(l.RemoteProviderURL + ep)
	cReq, _ := http.NewRequest(http.MethodPost, remoteProviderURL.String(), bf)

	if err != nil {
		return nil, err
	}
	resp, err := l.DoRequest(cReq, tokenString)
	if err != nil {
		if resp == nil {
			return nil, ErrUnreachableRemoteProvider(err)
		}
		logrus.Errorf("unable to send filter: %v", err)
		return nil, ErrPost(err, "Filters", resp.StatusCode)
	}

	defer func() {
		_ = resp.Body.Close()
	}()
	bdr, err := io.ReadAll(resp.Body)
	if err != nil {
		return nil, ErrDataRead(err, "Filters")
	}

	if resp.StatusCode == http.StatusOK {
		logrus.Infof("filter successfully sent to remote provider: %s", string(bdr))
		return bdr, nil
	}

	return bdr, ErrPost(fmt.Errorf("could not send filter to remote provider: %s", string(bdr)), fmt.Sprint(bdr), resp.StatusCode)
}

// GetMesheryFilters gives the filters stored with the provider
func (l *RemoteProvider) GetMesheryFilters(tokenString string, page, pageSize, search, order string) ([]byte, error) {
	if !l.Capabilities.IsSupported(PersistMesheryFilters) {
		logrus.Error("operation not available")
		return []byte{}, ErrInvalidCapability("PersistMesheryFilters", l.ProviderName)
	}

	ep, _ := l.Capabilities.GetEndpointForFeature(PersistMesheryFilters)

	logrus.Infof("attempting to fetch filters from cloud")

	remoteProviderURL, _ := url.Parse(l.RemoteProviderURL + ep)
	q := remoteProviderURL.Query()
	if page != "" {
		q.Set("page", page)
	}
	if pageSize != "" {
		q.Set("pagesize", pageSize)
	}
	if search != "" {
		q.Set("search", search)
	}
	if order != "" {
		q.Set("order", order)
	}
	remoteProviderURL.RawQuery = q.Encode()
	logrus.Debugf("constructed filters url: %s", remoteProviderURL.String())
	cReq, _ := http.NewRequest(http.MethodGet, remoteProviderURL.String(), nil)

	resp, err := l.DoRequest(cReq, tokenString)
	if err != nil {
		if resp == nil {
			return nil, ErrUnreachableRemoteProvider(err)
		}
		return nil, ErrFetch(err, "Filter Page", resp.StatusCode)
	}
	defer func() {
		_ = resp.Body.Close()
	}()
	bdr, err := io.ReadAll(resp.Body)
	if err != nil {
		return nil, ErrDataRead(err, "Filter Page")
	}

	if resp.StatusCode == http.StatusOK {
		logrus.Infof("filters successfully retrieved from remote provider")
		return bdr, nil
	}
	logrus.Errorf("error while fetching filters: %s", bdr)
	return nil, ErrFetch(fmt.Errorf("error while fetching filters: %s", bdr), "Filters page", resp.StatusCode)
}

// GetCatalogMesheryFilters gives the catalog filters stored with the provider
func (l *RemoteProvider) GetCatalogMesheryFilters(tokenString string, page, pageSize, search, order string) ([]byte, error) {
	if !l.Capabilities.IsSupported(MesheryFiltersCatalog) {
		logrus.Error("operation not available")
		return []byte{}, ErrInvalidCapability("MesheryFiltersCatalog", l.ProviderName)
	}

	ep, _ := l.Capabilities.GetEndpointForFeature(MesheryFiltersCatalog)

	logrus.Infof("attempting to fetch catalog filters from cloud")

	remoteProviderURL, _ := url.Parse(l.RemoteProviderURL + ep)
	q := remoteProviderURL.Query()
	if page != "" {
		q.Set("page", page)
	}
	if pageSize != "" {
		q.Set("pagesize", pageSize)
	}
	if search != "" {
		q.Set("search", search)
	}
	if order != "" {
		q.Set("order", order)
	}
	remoteProviderURL.RawQuery = q.Encode()
	logrus.Debugf("constructed catalog filters url: %s", remoteProviderURL.String())
	cReq, _ := http.NewRequest(http.MethodGet, remoteProviderURL.String(), nil)

	resp, err := l.DoRequest(cReq, tokenString)
	if err != nil {
		if resp == nil {
			return nil, ErrUnreachableRemoteProvider(err)
		}
		return nil, ErrFetch(err, "Filter Page - Catalog", resp.StatusCode)
	}
	defer func() {
		_ = resp.Body.Close()
	}()
	bdr, err := io.ReadAll(resp.Body)
	if err != nil {
		return nil, ErrDataRead(err, "Filter Page - Catalog")
	}

	if resp.StatusCode == http.StatusOK {
		logrus.Infof("catalog filters successfully retrieved from remote provider")
		return bdr, nil
	}
	logrus.Errorf("error while fetching catalog filters: %s", bdr)
	return nil, ErrFetch(fmt.Errorf("error while fetching catalog filters: %s", bdr), "Filters page - Catalog", resp.StatusCode)
}

// GetMesheryFilterFile gets filter for the given filterID without the metadata
func (l *RemoteProvider) GetMesheryFilterFile(req *http.Request, filterID string) ([]byte, error) {
	if !l.Capabilities.IsSupported(PersistMesheryFilters) {
		logrus.Error("operation not available")
		return nil, ErrInvalidCapability("PersistMesheryFilters", l.ProviderName)
	}

	ep, _ := l.Capabilities.GetEndpointForFeature(PersistMesheryFilters)

	logrus.Infof("attempting to fetch filter from cloud for id: %s", filterID)

	remoteProviderURL, _ := url.Parse(fmt.Sprintf("%s%s/download/%s", l.RemoteProviderURL, ep, filterID))
	logrus.Debugf("constructed filter url: %s", remoteProviderURL.String())
	cReq, _ := http.NewRequest(http.MethodGet, remoteProviderURL.String(), nil)

	tokenString, err := l.GetToken(req)
	if err != nil {
		return nil, err
	}
	resp, err := l.DoRequest(cReq, tokenString)
	if err != nil {
		if resp == nil {
			return nil, ErrUnreachableRemoteProvider(err)
		}
		logrus.Errorf("unable to get filters: %v", err)
		return nil, ErrFetch(err, "Filter File: "+filterID, resp.StatusCode)
	}
	defer func() {
		_ = resp.Body.Close()
	}()
	bdr, err := io.ReadAll(resp.Body)
	if err != nil {
		return nil, ErrDataRead(err, "Filter File: "+filterID)
	}

	if resp.StatusCode == http.StatusOK {
		logrus.Infof("filter successfully retrieved from remote provider")
		return bdr, nil
	}
	return nil, ErrFetch(fmt.Errorf("could not retrieve filter from remote provider"), fmt.Sprint(bdr), resp.StatusCode)
}

// GetMesheryFilter gets filter for the given filterID
func (l *RemoteProvider) GetMesheryFilter(req *http.Request, filterID string) ([]byte, error) {
	if !l.Capabilities.IsSupported(PersistMesheryFilters) {
		logrus.Error("operation not available")
		return nil, ErrInvalidCapability("PersistMesheryFilters", l.ProviderName)
	}

	ep, _ := l.Capabilities.GetEndpointForFeature(PersistMesheryFilters)

	logrus.Infof("attempting to fetch filter from cloud for id: %s", filterID)

	remoteProviderURL, _ := url.Parse(fmt.Sprintf("%s%s/%s", l.RemoteProviderURL, ep, filterID))
	logrus.Debugf("constructed filter url: %s", remoteProviderURL.String())
	cReq, _ := http.NewRequest(http.MethodGet, remoteProviderURL.String(), nil)

	tokenString, err := l.GetToken(req)
	if err != nil {
		return nil, err
	}
	resp, err := l.DoRequest(cReq, tokenString)
	if err != nil {
		if resp == nil {
			return nil, ErrUnreachableRemoteProvider(err)
		}
		return nil, ErrFetch(err, "Filter:"+filterID, resp.StatusCode)
	}
	defer func() {
		_ = resp.Body.Close()
	}()
	bdr, err := io.ReadAll(resp.Body)
	if err != nil {
		return nil, ErrDataRead(err, "Filter:"+filterID)
	}

	if resp.StatusCode == http.StatusOK {
		logrus.Infof("filter successfully retrieved from remote provider")
		return bdr, nil
	}
	return nil, ErrFetch(fmt.Errorf("could not retrieve filter from remote provider"), fmt.Sprint(bdr), resp.StatusCode)
}

// DeleteMesheryFilter deletes a meshery filter with the given id
func (l *RemoteProvider) DeleteMesheryFilter(req *http.Request, filterID string) ([]byte, error) {
	if !l.Capabilities.IsSupported(PersistMesheryFilters) {
		logrus.Error("operation not available")
		return nil, ErrInvalidCapability("PersistMesheryFilters", l.ProviderName)
	}

	ep, _ := l.Capabilities.GetEndpointForFeature(PersistMesheryFilters)

	logrus.Infof("attempting to fetch filter from cloud for id: %s", filterID)

	remoteProviderURL, _ := url.Parse(fmt.Sprintf("%s%s/%s", l.RemoteProviderURL, ep, filterID))
	logrus.Debugf("constructed filter url: %s", remoteProviderURL.String())
	cReq, _ := http.NewRequest(http.MethodDelete, remoteProviderURL.String(), nil)

	tokenString, err := l.GetToken(req)
	if err != nil {
		return nil, err
	}
	resp, err := l.DoRequest(cReq, tokenString)
	if err != nil {
		if resp == nil {
			return nil, ErrUnreachableRemoteProvider(err)
		}
		logrus.Errorf("unable to get filters: %v", err)
		return nil, ErrDelete(err, "Filter: "+filterID, resp.StatusCode)
	}
	defer func() {
		_ = resp.Body.Close()
	}()
	bdr, err := io.ReadAll(resp.Body)
	if err != nil {
		return nil, ErrDataRead(err, "Filter: "+filterID)
	}

	if resp.StatusCode == http.StatusOK {
		logrus.Infof("filter successfully retrieved from remote provider")
		return bdr, nil
	}
	logrus.Errorf("error while fetching filter: %s", bdr)
	return nil, ErrDelete(fmt.Errorf("error while fetching filter: %s", bdr), fmt.Sprint(bdr), resp.StatusCode)
}

// CloneMesheryFilter clones a meshery filter with the given id
func (l *RemoteProvider) CloneMesheryFilter(req *http.Request, filterID string, cloneFilterRequest *MesheryCloneFilterRequestBody) ([]byte, error) {
	if !l.Capabilities.IsSupported(CloneMesheryFilters) {
		logrus.Error("operation not available")
		return nil, fmt.Errorf("%s is not suppported by provider: %s", CloneMesheryFilters, l.ProviderName)
	}

	ep, _ := l.Capabilities.GetEndpointForFeature(CloneMesheryFilters)

	logrus.Infof("attempting to clone filter from cloud for id: %s", filterID)

	remoteProviderURL, _ := url.Parse(fmt.Sprintf("%s%s/%s", l.RemoteProviderURL, ep, filterID))
	logrus.Debugf("constructed filter url: %s", remoteProviderURL.String())
	data, err := json.Marshal(cloneFilterRequest)
	if err != nil {
		logrus.Errorf("unable to marshal request: %v", err)
		return nil, err
	}

	bf := bytes.NewBuffer(data)

	cReq, _ := http.NewRequest(http.MethodPost, remoteProviderURL.String(), bf)

	tokenString, err := l.GetToken(req)
	if err != nil {
		logrus.Errorf("unable to clone filters: %v", err)
		return nil, err
	}
	resp, err := l.DoRequest(cReq, tokenString)
	if err != nil {
		if resp == nil {
			return nil, ErrUnreachableRemoteProvider(err)
		}
		logrus.Errorf("unable to clone filters: %v", err)
		return nil, err
	}
	defer func() {
		_ = resp.Body.Close()
	}()
	bdr, err := io.ReadAll(resp.Body)
	if err != nil {
		logrus.Errorf("unable to read response body: %v", err)
		return nil, err
	}

	if resp.StatusCode == http.StatusOK {
		logrus.Infof("filter successfully cloned from remote provider")
		return bdr, nil
	}
	logrus.Errorf("error while cloning filter with id %s: %s", filterID, bdr)
	return nil, fmt.Errorf("error while cloning filter - Status code: %d, Body: %s", resp.StatusCode, bdr)
}

// CloneMesheryFilter publishes a meshery filter with the given id to catalog
func (l *RemoteProvider) PublishCatalogFilter(req *http.Request, publishFilterRequest *MesheryCatalogFilterRequestBody) ([]byte, error) {
	if !l.Capabilities.IsSupported(MesheryFiltersCatalog) {
		logrus.Error("operation not available")
		return nil, fmt.Errorf("%s is not suppported by provider: %s", MesheryFiltersCatalog, l.ProviderName)
	}

	ep, _ := l.Capabilities.GetEndpointForFeature(MesheryFiltersCatalog)

	logrus.Infof("attempting to pubish filter with id: %s", publishFilterRequest.ID)

	remoteProviderURL, _ := url.Parse(fmt.Sprintf("%s%s", l.RemoteProviderURL, ep))
	logrus.Debugf("constructed filter url: %s", remoteProviderURL.String())

	data, err := json.Marshal(publishFilterRequest)
	if err != nil {
		return nil, ErrMarshal(err, "filter request to publish to catalog")
	}
	bf := bytes.NewBuffer(data)

	cReq, _ := http.NewRequest(http.MethodPost, remoteProviderURL.String(), bf)

	tokenString, err := l.GetToken(req)
	if err != nil {
		logrus.Errorf("unable to publish filter to catalog: %v", err)
		return nil, err
	}
	resp, err := l.DoRequest(cReq, tokenString)
	if err != nil {
		if resp == nil {
			return nil, ErrUnreachableRemoteProvider(err)
		}
		logrus.Errorf("unable to publish filter to catalog: %v", err)
		return nil, err
	}
	defer func() {
		_ = resp.Body.Close()
	}()
	bdr, err := io.ReadAll(resp.Body)
	if err != nil {
		logrus.Errorf("unable to read response body: %v", err)
		return nil, err
	}

	if resp.StatusCode == http.StatusOK {
		logrus.Infof("filter successfully published to catalog")
		return bdr, nil
	}
	logrus.Errorf("error while publishing filter file to catalog with id %s: %s", publishFilterRequest.ID, bdr)
	return nil, fmt.Errorf("error while publishing filter file to catalog - Status code: %d, Body: %s", resp.StatusCode, bdr)
}

<<<<<<< HEAD
func (l *RemoteProvider) RemoteFilterFile(req *http.Request, resourceURL, path string, save bool, resource string) ([]byte, error) {
=======

// UnPublishMesheryFilter publishes a meshery filter with the given id to catalog
func (l *RemoteProvider) UnPublishCatalogFilter(req *http.Request, publishFilterRequest *MesheryCatalogFilterRequestBody) ([]byte, error) {
	if !l.Capabilities.IsSupported(MesheryFiltersCatalog) {
		logrus.Error("operation not available")
		return nil, fmt.Errorf("%s is not suppported by provider: %s", MesheryFiltersCatalog, l.ProviderName)
	}

	ep, _ := l.Capabilities.GetEndpointForFeature(MesheryFiltersCatalog)

	logrus.Infof("attempting to unpubish filter with id: %s", publishFilterRequest.ID)

	remoteProviderURL, _ := url.Parse(fmt.Sprintf("%s%s", l.RemoteProviderURL, ep))
	logrus.Debugf("constructed filter url: %s", remoteProviderURL.String())

	data, err := json.Marshal(publishFilterRequest)
	if err != nil {
		return nil, ErrMarshal(err, "filter request to unpublish from catalog")
	}
	bf := bytes.NewBuffer(data)

	cReq, _ := http.NewRequest(http.MethodDelete, remoteProviderURL.String(), bf)

	tokenString, err := l.GetToken(req)
	if err != nil {
		logrus.Errorf("unable to unpublish filter from catalog: %v", err)
		return nil, err
	}
	resp, err := l.DoRequest(cReq, tokenString)
	if err != nil {
		if resp == nil {
			return nil, ErrUnreachableRemoteProvider(err)
		}
		logrus.Errorf("unable to unpublish filter from catalog: %v", err)
		return nil, err
	}
	defer func() {
		_ = resp.Body.Close()
	}()
	bdr, err := io.ReadAll(resp.Body)
	if err != nil {
		logrus.Errorf("unable to read response body: %v", err)
		return nil, err
	}

	if resp.StatusCode == http.StatusOK {
		logrus.Infof("filter successfully unpublished from catalog")
		return bdr, nil
	}
	logrus.Errorf("error while unpublishing filter file from catalog with id %s: %s", publishFilterRequest.ID, bdr)
	return nil, fmt.Errorf("error while unpublishing filter file from catalog - Status code: %d, Body: %s", resp.StatusCode, bdr)
}

func (l *RemoteProvider) RemoteFilterFile(req *http.Request, resourceURL, path string, save bool) ([]byte, error) {
>>>>>>> b8a2a087
	if !l.Capabilities.IsSupported(PersistMesheryFilters) {
		logrus.Error("operation not available")
		return nil, ErrInvalidCapability("PersistMesheryFilters", l.ProviderName)
	}

	ep, _ := l.Capabilities.GetEndpointForFeature(PersistMesheryFilters)

	data, err := json.Marshal(map[string]interface{}{
		"url":  resourceURL,
		"save": save,
		"path": path,
		"filter_data": MesheryFilter{
			FilterResource: resource,
		},

	})
	
	if err != nil {
		err = ErrMarshal(err, "meshery metrics for shipping")
		return nil, err
	}

	logrus.Debugf("Filter: %s, size: %d", data, len(data))
	logrus.Infof("attempting to save filter to remote provider")
	bf := bytes.NewBuffer(data)

	remoteProviderURL, _ := url.Parse(l.RemoteProviderURL + ep)
	cReq, _ := http.NewRequest(http.MethodPost, remoteProviderURL.String(), bf)

	if err != nil {
		return nil, err
	}

	tokenString, err := l.GetToken(req)
	if err != nil {
		return nil, err
	}
	resp, err := l.DoRequest(cReq, tokenString)
	if err != nil {
		if resp == nil {
			return nil, ErrUnreachableRemoteProvider(err)
		}
		return nil, ErrPost(err, "Filter File", resp.StatusCode)
	}

	defer func() {
		_ = resp.Body.Close()
	}()
	bdr, err := io.ReadAll(resp.Body)
	if err != nil {
		return nil, ErrDataRead(err, "Filter file")
	}

	if resp.StatusCode == http.StatusOK {
		logrus.Infof("filter successfully sent to remote provider: %s", string(bdr))
		return bdr, nil
	}

	return bdr, ErrPost(fmt.Errorf("could not send filter to remote provider: %s", string(bdr)), fmt.Sprint(bdr), resp.StatusCode)
}

// SaveMesheryApplication saves given application with the provider
func (l *RemoteProvider) SaveMesheryApplication(tokenString string, application *MesheryApplication) ([]byte, error) {
	if !l.Capabilities.IsSupported(PersistMesheryApplications) {
		logrus.Error("operation not available")
		return nil, ErrInvalidCapability("PersistMesheryApplications", l.ProviderName)
	}

	ep, _ := l.Capabilities.GetEndpointForFeature(PersistMesheryApplications)

	data, err := json.Marshal(map[string]interface{}{
		"application_data": application,
		"save":             true,
	})

	if err != nil {
		err = ErrMarshal(err, "meshery metrics for shipping")
		return nil, err
	}

	logrus.Debugf("Application size: %d", len(data))
	logrus.Infof("attempting to save application to remote provider")
	bf := bytes.NewBuffer(data)

	remoteProviderURL, _ := url.Parse(l.RemoteProviderURL + ep)
	cReq, _ := http.NewRequest(http.MethodPost, remoteProviderURL.String(), bf)

	if err != nil {
		return nil, err
	}
	resp, err := l.DoRequest(cReq, tokenString)
	if err != nil {
		if resp == nil {
			return nil, ErrUnreachableRemoteProvider(err)
		}
		return nil, ErrPost(err, "Application", resp.StatusCode)
	}

	defer func() {
		_ = resp.Body.Close()
	}()
	bdr, err := io.ReadAll(resp.Body)
	if err != nil {
		return nil, ErrDataRead(err, "Application")
	}

	if resp.StatusCode == http.StatusOK {
		logrus.Infof("application successfully sent to remote provider: %s", string(bdr))
		return bdr, nil
	}

	return bdr, ErrPost(fmt.Errorf("failed to send application to remote provider: %s", string(bdr)), fmt.Sprint(bdr), resp.StatusCode)
}

// SaveApplicationSourceContent saves given application source content with the provider after successful save of Application with the provider
func (l *RemoteProvider) SaveApplicationSourceContent(tokenString string, applicationID string, sourceContent []byte) error {
	ep, _ := l.Capabilities.GetEndpointForFeature(PersistMesheryApplications)

	logrus.Debugf("Application Content size %d", len(sourceContent))
	bf := bytes.NewBuffer(sourceContent)

	uploadURL := fmt.Sprintf("%s%s%s/%s", l.RemoteProviderURL, ep, remoteUploadURL, applicationID)
	remoteProviderURL, _ := url.Parse(uploadURL)

	cReq, _ := http.NewRequest(http.MethodPost, remoteProviderURL.String(), bf)

	resp, err := l.DoRequest(cReq, tokenString)
	if err != nil {
		if resp == nil {
			return ErrUnreachableRemoteProvider(err)
		}
		return ErrPost(err, "Application Source Content", resp.StatusCode)
	}

	defer func() {
		_ = resp.Body.Close()
	}()

	if resp.StatusCode == http.StatusOK {
		logrus.Infof("application source successfully uploaded to remote provider")
		return nil
	}

	return ErrPost(fmt.Errorf("failed to upload application source to remote provider"), "", resp.StatusCode)
}

// GetApplicationSourceContent returns application source-content from provider
func (l *RemoteProvider) GetApplicationSourceContent(req *http.Request, applicationID string) ([]byte, error) {
	ep, _ := l.Capabilities.GetEndpointForFeature(PersistMesheryApplications)
	downloadURL := fmt.Sprintf("%s%s%s/%s", l.RemoteProviderURL, ep, remoteDownloadURL, applicationID)
	remoteProviderURL, _ := url.Parse(downloadURL)
	cReq, _ := http.NewRequest(http.MethodGet, remoteProviderURL.String(), nil)

	logrus.Infof("attempting to fetch application source content from cloud for id: %s", applicationID)

	tokenString, err := l.GetToken(req)
	if err != nil {
		return nil, err
	}

	resp, err := l.DoRequest(cReq, tokenString)
	if err != nil {
		if resp == nil {
			return nil, ErrUnreachableRemoteProvider(err)
		}
		logrus.Errorf("unable to get application source content: %v", err)
		return nil, ErrFetch(err, "Application source content", resp.StatusCode)
	}
	defer func() {
		_ = resp.Body.Close()
	}()

	bdr, err := io.ReadAll(resp.Body)
	if err != nil {
		logrus.Errorf("unable to read response body: %v", err)
		return nil, ErrDataRead(err, "Application")
	}

	if resp.StatusCode == http.StatusOK {
		logrus.Infof("applications successfully retrieved from remote provider")
		return bdr, nil
	}
	logrus.Errorf("error while fetching source content: %s", bdr)
	return nil, ErrFetch(fmt.Errorf("error while fetching applications: %s", bdr), fmt.Sprint(bdr), resp.StatusCode)
}

// GetMesheryApplications gives the applications stored with the provider
func (l *RemoteProvider) GetMesheryApplications(tokenString string, page, pageSize, search, order string, updaterAfter string) ([]byte, error) {
	if !l.Capabilities.IsSupported(PersistMesheryApplications) {
		logrus.Error("operation not available")
		return []byte{}, ErrInvalidCapability("PersistMesheryApplications", l.ProviderName)
	}

	ep, _ := l.Capabilities.GetEndpointForFeature(PersistMesheryApplications)

	logrus.Infof("attempting to fetch applications from cloud")

	remoteProviderURL, _ := url.Parse(l.RemoteProviderURL + ep)
	q := remoteProviderURL.Query()
	if page != "" {
		q.Set("page", page)
	}
	if pageSize != "" {
		q.Set("pagesize", pageSize)
	}
	if search != "" {
		q.Set("search", search)
	}
	if order != "" {
		q.Set("order", order)
	}
	if updaterAfter != "" {
		q.Set("updated_after", updaterAfter)
	}
	remoteProviderURL.RawQuery = q.Encode()
	logrus.Debugf("constructed applications url: %s", remoteProviderURL.String())
	cReq, _ := http.NewRequest(http.MethodGet, remoteProviderURL.String(), nil)

	resp, err := l.DoRequest(cReq, tokenString)
	if err != nil {
		if resp == nil {
			return nil, ErrUnreachableRemoteProvider(err)
		}
		logrus.Errorf("unable to get applications: %v", err)
		return nil, ErrFetch(err, "Application", resp.StatusCode)
	}
	defer func() {
		_ = resp.Body.Close()
	}()
	bdr, err := io.ReadAll(resp.Body)
	if err != nil {
		logrus.Errorf("unable to read response body: %v", err)
		return nil, ErrDataRead(err, "Application")
	}

	if resp.StatusCode == http.StatusOK {
		logrus.Infof("applications successfully retrieved from remote provider")
		return bdr, nil
	}
	logrus.Errorf("error while fetching applications: %s", bdr)
	return nil, ErrFetch(fmt.Errorf("error while fetching applications: %s", bdr), fmt.Sprint(bdr), resp.StatusCode)
}

// GetMesheryApplication gets application for the given applicationID
func (l *RemoteProvider) GetMesheryApplication(req *http.Request, applicationID string) ([]byte, error) {
	if !l.Capabilities.IsSupported(PersistMesheryApplications) {
		logrus.Error("operation not available")
		return nil, ErrInvalidCapability("PersistMesheryApplications", l.ProviderName)
	}

	ep, _ := l.Capabilities.GetEndpointForFeature(PersistMesheryApplications)

	logrus.Infof("attempting to fetch application from cloud for id: %s", applicationID)
	urls := fmt.Sprintf("%s%s/%s", l.RemoteProviderURL, ep, applicationID)
	remoteProviderURL, _ := url.Parse(urls)
	logrus.Debugf("constructed application url: %s", remoteProviderURL.String())
	cReq, _ := http.NewRequest(http.MethodGet, remoteProviderURL.String(), nil)

	tokenString, err := l.GetToken(req)
	if err != nil {
		return nil, err
	}
	resp, err := l.DoRequest(cReq, tokenString)
	if err != nil {
		if resp == nil {
			return nil, ErrUnreachableRemoteProvider(err)
		}
		return nil, ErrFetch(err, "Application: "+applicationID, resp.StatusCode)
	}
	defer func() {
		_ = resp.Body.Close()
	}()
	bdr, err := io.ReadAll(resp.Body)
	if err != nil {
		return nil, ErrDataRead(err, "Application: "+applicationID)
	}

	if resp.StatusCode == http.StatusOK {
		logrus.Infof("application successfully retrieved from remote provider")
		return bdr, nil
	}
	return nil, ErrFetch(fmt.Errorf("failed to retrieve application from remote provider"), fmt.Sprint(bdr), resp.StatusCode)
}

// DeleteMesheryApplication deletes a meshery application with the given id
func (l *RemoteProvider) DeleteMesheryApplication(req *http.Request, applicationID string) ([]byte, error) {
	if !l.Capabilities.IsSupported(PersistMesheryApplications) {
		logrus.Error("operation not available")
		return nil, ErrInvalidCapability("PersistMesheryApplications", l.ProviderName)
	}

	ep, _ := l.Capabilities.GetEndpointForFeature(PersistMesheryApplications)

	logrus.Infof("attempting to fetch application from cloud for id: %s", applicationID)

	remoteProviderURL, _ := url.Parse(fmt.Sprintf("%s%s/%s", l.RemoteProviderURL, ep, applicationID))
	logrus.Debugf("constructed application url: %s", remoteProviderURL.String())
	cReq, _ := http.NewRequest(http.MethodDelete, remoteProviderURL.String(), nil)

	tokenString, err := l.GetToken(req)
	if err != nil {
		return nil, err
	}
	resp, err := l.DoRequest(cReq, tokenString)
	if err != nil {
		if resp == nil {
			return nil, ErrUnreachableRemoteProvider(err)
		}
		return nil, ErrDelete(err, "Application :"+applicationID, resp.StatusCode)
	}
	defer func() {
		_ = resp.Body.Close()
	}()
	bdr, err := io.ReadAll(resp.Body)
	if err != nil {
		return nil, ErrDataRead(err, "Application :"+applicationID)
	}

	if resp.StatusCode == http.StatusOK {
		logrus.Infof("application successfully retrieved from remote provider")
		return bdr, nil
	}
	return nil, ErrDelete(fmt.Errorf("could not retrieve application from remote provider"), "Application :"+applicationID, resp.StatusCode)
}

func (l *RemoteProvider) ShareDesign(req *http.Request) (int, error) {
	if !l.Capabilities.IsSupported(ShareDesigns) {
		logrus.Error("operation not available")
		return http.StatusForbidden, ErrInvalidCapability("ShareDesigns", l.ProviderName)
	}

	ep, _ := l.Capabilities.GetEndpointForFeature(ShareDesigns)
	remoteProviderURL, _ := url.Parse(fmt.Sprintf("%s%s", l.RemoteProviderURL, ep))
	bd, _ := io.ReadAll(req.Body)
	defer func() {
		_ = req.Body.Close()
	}()
	bf := bytes.NewBuffer(bd)
	cReq, _ := http.NewRequest(http.MethodPost, remoteProviderURL.String(), bf)
	tokenString, err := l.GetToken(req)
	if err != nil {
		return http.StatusInternalServerError, err
	}

	resp, err := l.DoRequest(cReq, tokenString)
	if err != nil {
		if resp == nil {
			return http.StatusInternalServerError, ErrUnreachableRemoteProvider(err)
		}
		return http.StatusInternalServerError, ErrShareDesign(err)
	}

	if resp.StatusCode != http.StatusOK {
		return resp.StatusCode, ErrShareDesign(fmt.Errorf("unable to share design"))
	}
	return resp.StatusCode, nil
}

// SavePerformanceProfile saves a performance profile into the remote provider
func (l *RemoteProvider) SavePerformanceProfile(tokenString string, pp *PerformanceProfile) ([]byte, error) {
	if !l.Capabilities.IsSupported(PersistPerformanceProfiles) {
		logrus.Error("operation not available")
		return nil, ErrInvalidCapability("PersistPerformanceProfiles", l.ProviderName)
	}

	ep, _ := l.Capabilities.GetEndpointForFeature(PersistPerformanceProfiles)

	data, err := json.Marshal(pp)
	if err != nil {
		err = ErrMarshal(err, "meshery metrics for shipping")
		return nil, err
	}

	logrus.Debugf("performance profile: %s, size: %d", data, len(data))
	logrus.Infof("attempting to save performance profile to remote provider")
	bf := bytes.NewBuffer(data)

	remoteProviderURL, _ := url.Parse(l.RemoteProviderURL + ep)
	cReq, _ := http.NewRequest(http.MethodPost, remoteProviderURL.String(), bf)

	if err != nil {
		return nil, err
	}
	resp, err := l.DoRequest(cReq, tokenString)
	if err != nil {
		if resp == nil {
			return nil, ErrUnreachableRemoteProvider(err)
		}
		return nil, ErrPost(err, "Perf Profile", resp.StatusCode)
	}

	defer func() {
		_ = resp.Body.Close()
	}()
	bdr, err := io.ReadAll(resp.Body)
	if err != nil {
		return nil, ErrDataRead(err, "Perf Profile")
	}

	if resp.StatusCode == http.StatusCreated {
		logrus.Infof("performance profile successfully sent to remote provider: %s", string(bdr))
		return bdr, nil
	}

	return bdr, ErrPost(fmt.Errorf("failed to send performance profile to remote provider: %s", string(bdr)), fmt.Sprint(bdr), resp.StatusCode)
}

// GetPerformanceProfiles gives the performance profiles stored with the provider
func (l *RemoteProvider) GetPerformanceProfiles(tokenString string, page, pageSize, search, order string) ([]byte, error) {
	if !l.Capabilities.IsSupported(PersistPerformanceProfiles) {
		logrus.Error("operation not available")
		return []byte{}, ErrInvalidCapability("PersistPerformanceProfiles", l.ProviderName)
	}

	ep, _ := l.Capabilities.GetEndpointForFeature(PersistPerformanceProfiles)

	logrus.Infof("attempting to fetch performance profiles from cloud")

	remoteProviderURL, _ := url.Parse(l.RemoteProviderURL + ep)
	q := remoteProviderURL.Query()
	if page != "" {
		q.Set("page", page)
	}
	if pageSize != "" {
		q.Set("pagesize", pageSize)
	}
	if search != "" {
		q.Set("search", search)
	}
	if order != "" {
		q.Set("order", order)
	}
	remoteProviderURL.RawQuery = q.Encode()
	logrus.Debugf("constructed performance profiles url: %s", remoteProviderURL.String())
	cReq, _ := http.NewRequest(http.MethodGet, remoteProviderURL.String(), nil)

	resp, err := l.DoRequest(cReq, tokenString)
	if err != nil {
		if resp == nil {
			return nil, ErrUnreachableRemoteProvider(err)
		}
		return nil, ErrFetch(err, "Perf Profile Page", resp.StatusCode)
	}
	defer func() {
		_ = resp.Body.Close()
	}()
	bdr, err := io.ReadAll(resp.Body)
	if err != nil {
		return nil, ErrDataRead(err, "Perf Profile Page")
	}

	if resp.StatusCode == http.StatusOK {
		logrus.Infof("performance profiles successfully retrieved from remote provider")
		return bdr, nil
	}
	return nil, ErrPost(fmt.Errorf("failed to retrieve performance profile from remote provider"), fmt.Sprint(bdr), resp.StatusCode)
}

// GetPerformanceProfile gets performance profile for the given the performanceProfileID
func (l *RemoteProvider) GetPerformanceProfile(req *http.Request, performanceProfileID string) ([]byte, error) {
	if !l.Capabilities.IsSupported(PersistPerformanceProfiles) {
		logrus.Error("operation not available")
		return nil, ErrInvalidCapability("PersistPerformanceProfiles", l.ProviderName)
	}

	ep, _ := l.Capabilities.GetEndpointForFeature(PersistPerformanceProfiles)

	logrus.Infof("attempting to fetch performance profile from cloud for id: %s", performanceProfileID)

	remoteProviderURL, _ := url.Parse(fmt.Sprintf("%s%s/%s", l.RemoteProviderURL, ep, performanceProfileID))
	logrus.Debugf("constructed performance profile url: %s", remoteProviderURL.String())
	cReq, _ := http.NewRequest(http.MethodGet, remoteProviderURL.String(), nil)

	tokenString, err := l.GetToken(req)
	if err != nil {
		return nil, err
	}
	resp, err := l.DoRequest(cReq, tokenString)
	if err != nil {
		if resp == nil {
			return nil, ErrUnreachableRemoteProvider(err)
		}
		logrus.Errorf("unable to get performance profiles: %v", err)
		return nil, ErrFetch(err, "Perf Profile :"+performanceProfileID, resp.StatusCode)
	}
	defer func() {
		_ = resp.Body.Close()
	}()
	bdr, err := io.ReadAll(resp.Body)
	if err != nil {
		return nil, ErrDataRead(err, "Perf Profile :"+performanceProfileID)
	}

	if resp.StatusCode == http.StatusOK {
		logrus.Infof("performance profile successfully retrieved from remote provider")
		return bdr, nil
	}
	return nil, ErrFetch(fmt.Errorf("failed to retrieve performance profile from remote provider"), fmt.Sprint(bdr), resp.StatusCode)
}

// DeletePerformanceProfile deletes a performance profile with the given performanceProfileID
func (l *RemoteProvider) DeletePerformanceProfile(req *http.Request, performanceProfileID string) ([]byte, error) {
	if !l.Capabilities.IsSupported(PersistPerformanceProfiles) {
		logrus.Error("operation not available")
		return nil, ErrInvalidCapability("PersistPerformanceProfiles", l.ProviderName)
	}

	ep, _ := l.Capabilities.GetEndpointForFeature(PersistPerformanceProfiles)

	logrus.Infof("attempting to fetch performance profile from cloud for id: %s", performanceProfileID)

	remoteProviderURL, _ := url.Parse(fmt.Sprintf("%s%s/%s", l.RemoteProviderURL, ep, performanceProfileID))
	logrus.Debugf("constructed performance profile url: %s", remoteProviderURL.String())
	cReq, _ := http.NewRequest(http.MethodDelete, remoteProviderURL.String(), nil)

	tokenString, err := l.GetToken(req)
	if err != nil {
		return nil, err
	}
	resp, err := l.DoRequest(cReq, tokenString)
	if err != nil {
		if resp == nil {
			return nil, ErrUnreachableRemoteProvider(err)
		}
		return nil, ErrDelete(err, "Perf Profile :"+performanceProfileID, resp.StatusCode)
	}
	defer func() {
		_ = resp.Body.Close()
	}()
	bdr, err := io.ReadAll(resp.Body)
	if err != nil {
		return nil, ErrDataRead(err, "Perf Profile :"+performanceProfileID)
	}

	if resp.StatusCode == http.StatusOK {
		logrus.Infof("performance profile successfully retrieved from remote provider")
		return bdr, nil
	}
	return nil, ErrDelete(fmt.Errorf("failed to retrieve performance profile from remote provider"), "Perf Profile :"+performanceProfileID, resp.StatusCode)
}

// SaveSchedule saves a SaveSchedule into the remote provider
func (l *RemoteProvider) SaveSchedule(tokenString string, s *Schedule) ([]byte, error) {
	if !l.Capabilities.IsSupported(PersistSchedules) {
		logrus.Error("operation not available")
		return nil, ErrInvalidCapability("PersistSchedules", l.ProviderName)
	}

	ep, _ := l.Capabilities.GetEndpointForFeature(PersistSchedules)

	data, err := json.Marshal(s)
	if err != nil {
		return nil, ErrMarshal(err, "schedule for shipping")
	}

	logrus.Debugf("schedule: %s, size: %d", data, len(data))
	logrus.Infof("attempting to save schedule to remote provider")
	bf := bytes.NewBuffer(data)

	remoteProviderURL, _ := url.Parse(l.RemoteProviderURL + ep)
	cReq, _ := http.NewRequest(http.MethodPost, remoteProviderURL.String(), bf)

	if err != nil {
		return nil, err
	}
	resp, err := l.DoRequest(cReq, tokenString)
	if err != nil {
		if resp == nil {
			return nil, ErrUnreachableRemoteProvider(err)
		}
		logrus.Errorf("unable to send schedule: %v", err)
		return nil, ErrPost(err, "Perf Schedule", resp.StatusCode)
	}

	defer func() {
		_ = resp.Body.Close()
	}()
	bdr, err := io.ReadAll(resp.Body)
	if err != nil {
		return nil, ErrDataRead(err, "Perf Schedule")
	}

	if resp.StatusCode == http.StatusCreated {
		logrus.Infof("schedule successfully sent to remote provider: %s", string(bdr))
		return bdr, nil
	}

	return bdr, ErrPost(fmt.Errorf("failed to send schedule to remote provider: %s", string(bdr)), fmt.Sprint(bdr), resp.StatusCode)
}

// GetSchedules gives the schedules stored with the provider
func (l *RemoteProvider) GetSchedules(req *http.Request, page, pageSize, order string) ([]byte, error) {
	if !l.Capabilities.IsSupported(PersistSchedules) {
		logrus.Error("operation not available")
		return []byte{}, ErrInvalidCapability("PersistSchedules", l.ProviderName)
	}

	ep, _ := l.Capabilities.GetEndpointForFeature(PersistSchedules)

	logrus.Infof("attempting to fetch schedules from cloud")

	remoteProviderURL, _ := url.Parse(l.RemoteProviderURL + ep)
	q := remoteProviderURL.Query()
	if page != "" {
		q.Set("page", page)
	}
	if pageSize != "" {
		q.Set("pagesize", pageSize)
	}
	if order != "" {
		q.Set("order", order)
	}
	remoteProviderURL.RawQuery = q.Encode()
	logrus.Debugf("constructed schedules url: %s", remoteProviderURL.String())
	cReq, _ := http.NewRequest(http.MethodGet, remoteProviderURL.String(), nil)

	tokenString, err := l.GetToken(req)
	if err != nil {
		return nil, err
	}

	resp, err := l.DoRequest(cReq, tokenString)
	if err != nil {
		if resp == nil {
			return nil, ErrUnreachableRemoteProvider(err)
		}
		return nil, ErrFetch(err, "Perf Schedule Page", resp.StatusCode)
	}
	defer func() {
		_ = resp.Body.Close()
	}()
	bdr, err := io.ReadAll(resp.Body)
	if err != nil {
		return nil, ErrDataRead(err, "Perf Schedule Page")
	}

	if resp.StatusCode == http.StatusOK {
		logrus.Infof("schedules successfully retrieved from remote provider")
		return bdr, nil
	}
	logrus.Errorf("error while fetching schedules: %s", bdr)
	return nil, ErrFetch(fmt.Errorf("error while fetching schedules: %s", bdr), fmt.Sprint(bdr), resp.StatusCode)
}

// GetSchedule gets schedule for the given the scheduleID
func (l *RemoteProvider) GetSchedule(req *http.Request, scheduleID string) ([]byte, error) {
	if !l.Capabilities.IsSupported(PersistSchedules) {
		logrus.Error("operation not available")
		return nil, ErrInvalidCapability("PersistSchedules", l.ProviderName)
	}

	ep, _ := l.Capabilities.GetEndpointForFeature(PersistSchedules)

	logrus.Infof("attempting to fetch schedule from cloud for id: %s", scheduleID)

	remoteProviderURL, _ := url.Parse(fmt.Sprintf("%s%s/%s", l.RemoteProviderURL, ep, scheduleID))
	logrus.Debugf("constructed schedule url: %s", remoteProviderURL.String())
	cReq, _ := http.NewRequest(http.MethodGet, remoteProviderURL.String(), nil)

	tokenString, err := l.GetToken(req)
	if err != nil {
		return nil, err
	}
	resp, err := l.DoRequest(cReq, tokenString)
	if err != nil {
		if resp == nil {
			return nil, ErrUnreachableRemoteProvider(err)
		}
		return nil, ErrFetch(err, "Perf Schedule :"+scheduleID, resp.StatusCode)
	}
	defer func() {
		_ = resp.Body.Close()
	}()
	bdr, err := io.ReadAll(resp.Body)
	if err != nil {
		return nil, ErrDataRead(err, "Perf Schedule :"+scheduleID)
	}

	if resp.StatusCode == http.StatusOK {
		logrus.Infof("schedule successfully retrieved from remote provider")
		return bdr, nil
	}
	return nil, ErrFetch(fmt.Errorf("could not retrieve schedule from remote provider"), fmt.Sprint(bdr), resp.StatusCode)
}

// DeleteSchedule deletes a schedule with the given scheduleID
func (l *RemoteProvider) DeleteSchedule(req *http.Request, scheduleID string) ([]byte, error) {
	if !l.Capabilities.IsSupported(PersistSchedules) {
		logrus.Error("operation not available")
		return nil, ErrInvalidCapability("PersistSchedules", l.ProviderName)
	}

	ep, _ := l.Capabilities.GetEndpointForFeature(PersistSchedules)

	logrus.Infof("attempting to fetch schedule from cloud for id: %s", scheduleID)

	remoteProviderURL, _ := url.Parse(fmt.Sprintf("%s%s/%s", l.RemoteProviderURL, ep, scheduleID))
	logrus.Debugf("constructed schedule url: %s", remoteProviderURL.String())
	cReq, _ := http.NewRequest(http.MethodDelete, remoteProviderURL.String(), nil)

	tokenString, err := l.GetToken(req)
	if err != nil {
		return nil, err
	}
	resp, err := l.DoRequest(cReq, tokenString)
	if err != nil {
		if resp == nil {
			return nil, ErrUnreachableRemoteProvider(err)
		}
		logrus.Errorf("unable to delete schedules: %v", err)
		return nil, ErrDelete(err, "Perf Schedule :"+scheduleID, resp.StatusCode)
	}
	defer func() {
		_ = resp.Body.Close()
	}()
	bdr, err := io.ReadAll(resp.Body)
	if err != nil {
		return nil, ErrDataRead(err, "Perf Schedule :"+scheduleID)
	}

	if resp.StatusCode == http.StatusOK {
		logrus.Infof("schedule successfully retrieved from remote provider")
		return bdr, nil
	}
	return nil, ErrDelete(fmt.Errorf("could not retrieve schedule from remote provider"), fmt.Sprint(bdr), resp.StatusCode)
}

// RecordPreferences - records the user preference
func (l *RemoteProvider) RecordPreferences(req *http.Request, userID string, data *Preference) error {
	if !l.Capabilities.IsSupported(SyncPrefs) {
		logrus.Error("operation not available")
		return ErrInvalidCapability("SyncPrefs", l.ProviderName)
	}
	if err := l.SessionPreferencePersister.WriteToPersister(userID, data); err != nil {
		return err
	}
	tokenVal, _ := l.GetToken(req)
	l.syncChan <- &userSession{
		token:   tokenVal,
		session: data,
	}
	return nil
}

// TokenHandler - specific to remote auth
func (l *RemoteProvider) TokenHandler(w http.ResponseWriter, r *http.Request, _ bool) {
	tokenString := r.URL.Query().Get(tokenName)
	// gets the session cookie from remote provider
	sessionCookie := r.URL.Query().Get("session_cookie")

	ck := &http.Cookie{
		Name:     tokenName,
		Value:    string(tokenString),
		Path:     "/",
		Expires:  time.Now().Add(24 * time.Hour),
		HttpOnly: true,
	}
	http.SetCookie(w, ck)
	// sets the session cookie for Meshery Session
	http.SetCookie(w, &http.Cookie{
		Name:     "session_cookie",
		Value:    sessionCookie,
		Path:     "/",
		HttpOnly: true,
	})

	// Get new capabilities
	// Doing this here is important so that
	l.loadCapabilities(tokenString)

	// Download the package for the user only if they have extension capability
	if len(l.GetProviderProperties().Extensions.Navigator) > 0 {
		l.downloadProviderExtensionPackage()
	}

	// Proceed to redirect once the capabilities has loaded
	// and the package has been downloaded
	redirectURL := "/"
	isPlayGround, _ := strconv.ParseBool(viper.GetString("PLAYGROUND"))
	if isPlayGround {
		redirectURL = "/extension/meshmap"
	}

	go func() {
		_metada := map[string]string{
			"server_id":        viper.GetString("INSTANCE_ID"),
			"server_version":   viper.GetString("BUILD"),
			"server_build_sha": viper.GetString("COMMITSHA"),
			"server_location":  r.Context().Value(MesheryServerURL).(string),
		}
		metadata := make(map[string]interface{}, len(_metada))
		for k, v := range _metada {
			metadata[k] = v
		}
		cred := make(map[string]interface{}, 0)
		var temp *uuid.UUID
		cred["token"] = temp

		conn := &ConnectionPayload{
			Kind:             "meshery",
			Type:             "platform",
			SubType:          "management",
			MetaData:         metadata,
			Status:           DISCOVERED,
			CredentialSecret: cred,
		}

		err := l.SaveConnection(r, conn, tokenString, true)
		if err != nil {
			logrus.Errorf("unable to save Meshery connection: %v", err)
		}
	}()
	http.Redirect(w, r, redirectURL, http.StatusFound)
}

// UpdateToken - in case the token was refreshed, this routine updates the response with the new token
func (l *RemoteProvider) UpdateToken(w http.ResponseWriter, r *http.Request) string {
	l.TokenStoreMut.Lock()
	defer l.TokenStoreMut.Unlock()

	tokenString, _ := l.GetToken(r)
	newts := l.TokenStore[tokenString]
	if newts != "" {
		logrus.Debugf("set updated token: %v", newts)
		http.SetCookie(w, &http.Cookie{
			Name:     tokenName,
			Value:    newts,
			Path:     "/",
			HttpOnly: true,
		})
		return newts
	}

	return tokenString
}

// ExtractToken - Returns the auth token and the provider type
func (l *RemoteProvider) ExtractToken(w http.ResponseWriter, r *http.Request) {
	l.TokenStoreMut.Lock()
	defer l.TokenStoreMut.Unlock()

	tokenString, err := l.GetToken(r)
	if err != nil {
		logrus.Errorf("Token not found:  %s", err.Error())
		return
	}
	newts := l.TokenStore[tokenString]
	if newts != "" {
		tokenString = newts
	}

	resp := map[string]interface{}{
		"meshery-provider": l.Name(),
		tokenName:          tokenString,
	}
	logrus.Debugf("token sent for meshery-provider %v", l.Name())
	if err := json.NewEncoder(w).Encode(resp); err != nil {
		err = ErrEncoding(err, "Auth Details")
		logrus.Error(err)
		http.Error(w, err.Error(), http.StatusInternalServerError)
	}
}

// SMPTestConfigStore - persist test profile details to provider
func (l *RemoteProvider) SMPTestConfigStore(req *http.Request, perfConfig *SMP.PerformanceTestConfig) (string, error) {
	if !l.Capabilities.IsSupported(PersistSMPTestProfile) {
		logrus.Error("operation not available")
		return "", ErrInvalidCapability("PersistSMPTestProfile", l.ProviderName)
	}

	ep, _ := l.Capabilities.GetEndpointForFeature(PersistSMPTestProfile)

	data, err := json.Marshal(perfConfig)
	if err != nil {
		return "", ErrMarshal(err, "testConfig for shipping")
	}

	bf := bytes.NewBuffer(data)

	remoteProviderURL, _ := url.Parse(l.RemoteProviderURL + ep)
	cReq, _ := http.NewRequest(http.MethodPost, remoteProviderURL.String(), bf)
	tokenString, err := l.GetToken(req)
	if err != nil {
		return "", err
	}
	resp, err := l.DoRequest(cReq, tokenString)
	if err != nil {
		if resp == nil {
			return "", ErrUnreachableRemoteProvider(err)
		}
		logrus.Errorf("unable to send testConfig: %v", err)
		return "", ErrPost(err, "Perf Test Config", resp.StatusCode)
	}
	defer func() {
		_ = resp.Body.Close()
	}()

	bdr, err := io.ReadAll(resp.Body)
	if resp.StatusCode == http.StatusCreated || err != nil {
		return string(bdr), err
	}
	return "", ErrPost(fmt.Errorf("could not send test profile details to remote provider: %d", resp.StatusCode), fmt.Sprint(bdr), resp.StatusCode)
}

// SMPTestConfigGet - retrieve a single test profile details
func (l *RemoteProvider) SMPTestConfigGet(req *http.Request, testUUID string) (*SMP.PerformanceTestConfig, error) {
	if !l.Capabilities.IsSupported(PersistSMPTestProfile) {
		logrus.Error("operation not available")
		return nil, ErrInvalidCapability("PersistSMPTestProfile", l.ProviderName)
	}

	ep, _ := l.Capabilities.GetEndpointForFeature(PersistSMPTestProfile)

	remoteProviderURL, _ := url.Parse(l.RemoteProviderURL + ep)
	q := remoteProviderURL.Query()
	q.Add("test_uuid", testUUID)
	remoteProviderURL.RawQuery = q.Encode()
	logrus.Debugf("Making request to : %s", remoteProviderURL.String())
	cReq, _ := http.NewRequest(http.MethodGet, remoteProviderURL.String(), nil)
	tokenString, err := l.GetToken(req)
	if err != nil {
		return nil, err
	}
	resp, err := l.DoRequest(cReq, tokenString)
	if err != nil {
		if resp == nil {
			return nil, ErrUnreachableRemoteProvider(err)
		}
		return nil, ErrFetch(err, "Perf Test Config: "+testUUID, resp.StatusCode)
	}
	defer func() {
		_ = resp.Body.Close()
	}()

	bdr, err := io.ReadAll(resp.Body)
	if err != nil {
		return nil, ErrDataRead(err, "Perf Test Config :"+testUUID)
	}
	logrus.Debugf("%v", string(bdr))
	if resp.StatusCode == http.StatusOK {
		testConfig := SMP.PerformanceTestConfig{}
		err := json.Unmarshal(bdr, &testConfig)
		if err != nil {
			return nil, err
		}
		return &testConfig, nil
	}
	return nil, ErrFetch(fmt.Errorf("could not retrieve test profile details: %d", resp.StatusCode), fmt.Sprint(bdr), resp.StatusCode)
}

// SMPTestConfigFetch - retrieve list of test profiles
func (l *RemoteProvider) SMPTestConfigFetch(req *http.Request, page, pageSize, search, order string) ([]byte, error) {
	if !l.Capabilities.IsSupported(PersistSMPTestProfile) {
		logrus.Error("operation not available")
		return []byte{}, ErrInvalidCapability("PersistSMPTestProfile", l.ProviderName)
	}

	ep, _ := l.Capabilities.GetEndpointForFeature(PersistSMPTestProfile)

	remoteProviderURL, _ := url.Parse(l.RemoteProviderURL + ep)
	q := remoteProviderURL.Query()
	q.Add("page", page)
	q.Add("pagesize", pageSize)
	q.Add("search", search)
	q.Add("order", order)

	remoteProviderURL.RawQuery = q.Encode()
	logrus.Debugf("Making request to : %s", remoteProviderURL.String())
	cReq, _ := http.NewRequest(http.MethodGet, remoteProviderURL.String(), nil)
	tokenString, err := l.GetToken(req)
	if err != nil {
		return nil, err
	}
	resp, err := l.DoRequest(cReq, tokenString)
	if err != nil {
		if resp == nil {
			return nil, ErrUnreachableRemoteProvider(err)
		}
		return nil, ErrFetch(err, "Perf Test Config Page", resp.StatusCode)
	}
	defer func() {
		_ = resp.Body.Close()
	}()

	bdr, err := io.ReadAll(resp.Body)
	if resp.StatusCode == http.StatusOK || err != nil {
		return bdr, err
	}

	return nil, ErrFetch(fmt.Errorf("could not retrieve list of test profiles: %d", resp.StatusCode), fmt.Sprint(bdr), resp.StatusCode)
}

// SMPTestConfigDelete - tombstone a given test profile
func (l *RemoteProvider) SMPTestConfigDelete(req *http.Request, testUUID string) error {
	if !l.Capabilities.IsSupported(PersistSMPTestProfile) {
		logrus.Error("operation not available")
		return ErrInvalidCapability("PersistSMPTestProfile", l.ProviderName)
	}

	ep, _ := l.Capabilities.GetEndpointForFeature(PersistSMPTestProfile)

	remoteProviderURL, _ := url.Parse(l.RemoteProviderURL + ep)
	q := remoteProviderURL.Query()
	q.Add("test_uuid", testUUID)
	remoteProviderURL.RawQuery = q.Encode()
	cReq, _ := http.NewRequest(http.MethodDelete, remoteProviderURL.String(), nil)
	tokenString, err := l.GetToken(req)
	if err != nil {
		return err
	}
	resp, err := l.DoRequest(cReq, tokenString)
	if err != nil {
		if resp == nil {
			return ErrUnreachableRemoteProvider(err)
		}
		return ErrDelete(err, "Perf Test Config :"+testUUID, resp.StatusCode)
	}
	defer func() {
		_ = resp.Body.Close()
	}()

	if resp.StatusCode == http.StatusOK {
		return nil
	}

	return ErrDelete(fmt.Errorf("could not delete the test profile: %d", resp.StatusCode), "Perf Test Config :"+testUUID, resp.StatusCode)
}

// ExtensionProxy - proxy requests to the remote provider which are specific to user_account extension
func (l *RemoteProvider) ExtensionProxy(req *http.Request) (*ExtensionProxyResponse, error) {
	logrus.Infof("attempting to request remote provider")
	// gets the requested path from user_account extension UI in Meshery UI
	// splits the requested path into '/api/extensions' and '/<remote-provider-endpoint>'
	p := req.URL.Path
	split := strings.Split(p, "/api/extensions")
	path := split[1]
	// gets the available query parameters
	q := req.URL.Query().Encode()
	if len(q) > 0 {
		// if available, then add it to <remote-provider-endpoint>
		// eg: /<remote-provider-endpoint>?<query-parameters>
		path = fmt.Sprintf("%s?%s", path, q)
	}
	// then attach the final path to the remote provider URL
	remoteProviderURL, _ := url.Parse(fmt.Sprintf("%s%s", l.RemoteProviderURL, path))
	logrus.Debugf("constructed url: %s", remoteProviderURL.String())

	// make http.Request type variable with the constructed URL
	cReq, err := http.NewRequest(req.Method, remoteProviderURL.String(), req.Body)
	if err != nil {
		return nil, err
	}

	tokenString, err := l.GetToken(req)
	if err != nil {
		return nil, err
	}

	// update the request headers with the headers from the original request
	// original headers includes cookies likes session_cookie necessary to run user management flows
	cReq.Header = req.Header

	// make request to remote provider with contructed URL and updated headers (like session cookie)
	resp, err := l.DoRequest(cReq, tokenString)
	if err != nil {
		if resp == nil {
			return nil, ErrUnreachableRemoteProvider(err)
		}
		return nil, err
	}

	defer func() {
		_ = resp.Body.Close()
	}()
	bdr, err := io.ReadAll(resp.Body)
	if err != nil {
		return nil, err
	}

	response := &ExtensionProxyResponse{
		Body:       bdr,
		StatusCode: resp.StatusCode,
	}

	// check for all success status codes
	statusOK := response.StatusCode >= 200 && response.StatusCode < 300
	if statusOK {
		logrus.Infof("response successfully retrieved from remote provider")
		return response, nil
	}
	return nil, ErrFetch(fmt.Errorf("failed to request to remote provider"), fmt.Sprint(bdr), resp.StatusCode)
}

func (l *RemoteProvider) SaveConnection(req *http.Request, conn *ConnectionPayload, token string, skipTokenCheck bool) error {
	if !l.Capabilities.IsSupported(PersistConnection) {
		logrus.Error("operation not available")
		return ErrInvalidCapability("PersistConnection", l.ProviderName)
	}

	ep, _ := l.Capabilities.GetEndpointForFeature(PersistConnection)
	_conn, err := json.Marshal(conn)
	if err != nil {
		return err
	}
	bf := bytes.NewBuffer(_conn)

	remoteProviderURL, _ := url.Parse(l.RemoteProviderURL + ep)
	cReq, _ := http.NewRequest(http.MethodPost, remoteProviderURL.String(), bf)
	tokenString := token
	if !skipTokenCheck {
		tokenString, err = l.GetToken(req)
		if err != nil {
			logrus.Error("error getting token: ", err)
			return err
		}
	}
	resp, err := l.DoRequest(cReq, tokenString)
	if err != nil {
		if resp == nil {
			return ErrUnreachableRemoteProvider(err)
		}
		return ErrFetch(err, "Save Connection", resp.StatusCode)
	}
	defer func() {
		_ = resp.Body.Close()
	}()
	bdr, err := io.ReadAll(resp.Body)
	if err != nil {
		return ErrDataRead(err, "Save Connection")
	}

	if resp.StatusCode == http.StatusOK {
		return nil
	}

	return ErrFetch(fmt.Errorf("failed to save the connection"), fmt.Sprint(bdr), resp.StatusCode)
}

// GetConnections - to get saved credentials
func (l *RemoteProvider) GetConnections(req *http.Request, _ string, page, pageSize int, search, order, connectionKind string) (*ConnectionPage, error) {
	if !l.Capabilities.IsSupported(PersistConnection) {
		logrus.Error("operation not available")
		return nil, ErrInvalidCapability("PersistConnection", l.ProviderName)
	}
	ep, _ := l.Capabilities.GetEndpointForFeature(PersistConnection)
	remoteProviderURL, _ := url.Parse(fmt.Sprintf("%s%s/%s", l.RemoteProviderURL, ep, connectionKind))

	q := remoteProviderURL.Query()
	q.Add("page", strconv.Itoa(page))
	q.Add("pagesize", strconv.Itoa(pageSize))
	q.Add("search", search)
	q.Add("order", order)

	remoteProviderURL.RawQuery = q.Encode()
	logrus.Debugf("Making request to : %s", remoteProviderURL.String())
	cReq, _ := http.NewRequest(http.MethodGet, remoteProviderURL.String(), nil)
	tokenString, err := l.GetToken(req)
	if err != nil {
		return nil, err
	}
	resp, err := l.DoRequest(cReq, tokenString)
	if err != nil {
		return nil, ErrFetch(err, "Connections Page", resp.StatusCode)
	}
	defer resp.Body.Close()

	bdr, _ := io.ReadAll(resp.Body)
	if resp.StatusCode != http.StatusOK {
		return nil, ErrFetch(fmt.Errorf("could not retrieve list of connections: %d", resp.StatusCode), fmt.Sprint(bdr), resp.StatusCode)
	}

	var cp ConnectionPage
	if err = json.Unmarshal(bdr, &cp); err != nil {
		return nil, err
	}
	return &cp, nil
}

// UpdateConnection - to update an existing connection
func (l *RemoteProvider) UpdateConnection(req *http.Request, connection *Connection) (*Connection, error) {
	if !l.Capabilities.IsSupported(PersistConnection) {
		logrus.Error("operation not available")
		return nil, ErrInvalidCapability("PersistConnection", l.ProviderName)
	}
	ep, _ := l.Capabilities.GetEndpointForFeature(PersistConnection)
	_creds, err := json.Marshal(connection)
	if err != nil {
		return nil, err
	}
	bf := bytes.NewBuffer(_creds)
	remoteProviderURL, _ := url.Parse(fmt.Sprintf("%s%s/%s", l.RemoteProviderURL, ep, connection.Kind))
	cReq, _ := http.NewRequest(http.MethodPut, remoteProviderURL.String(), bf)
	tokenString, _ := l.GetToken(req)
	if err != nil {
		logrus.Error("error getting token: ", err)
		return nil, err
	}

	resp, err := l.DoRequest(cReq, tokenString)
	if err != nil {
		return nil, ErrFetch(err, "Update Connection", resp.StatusCode)
	}
	defer resp.Body.Close()

	bdr, err := io.ReadAll(resp.Body)
	if err != nil {
		return nil, ErrDataRead(err, "Update Connection")
	}

	if resp.StatusCode == http.StatusOK {
		var conn Connection
		if err = json.Unmarshal(bdr, &conn); err != nil {
			return nil, err
		}
		return &conn, nil
	}

	return nil, ErrFetch(fmt.Errorf("failed to update the connection"), fmt.Sprint(bdr), resp.StatusCode)
}

// DeleteConnection - to delete a saved connection
func (l *RemoteProvider) DeleteConnection(req *http.Request, connectionID uuid.UUID) (*Connection, error) {
	if !l.Capabilities.IsSupported(PersistConnection) {
		logrus.Error("operation not available")
		return nil, ErrInvalidCapability("PersistConnection", l.ProviderName)
	}

	ep, _ := l.Capabilities.GetEndpointForFeature(PersistConnection)

	logrus.Infof("attempting to delete connection from cloud for id: %s", connectionID)

	remoteProviderURL, _ := url.Parse(fmt.Sprintf("%s%s/%s", l.RemoteProviderURL, ep, connectionID))
	logrus.Debugf("constructed connection url: %s", remoteProviderURL.String())
	cReq, _ := http.NewRequest(http.MethodDelete, remoteProviderURL.String(), nil)

	tokenString, err := l.GetToken(req)
	if err != nil {
		return nil, err
	}
	resp, err := l.DoRequest(cReq, tokenString)
	if err != nil {
		logrus.Errorf("unable to delete connection: %v", err)
		return nil, ErrDelete(err, "Connection: "+connectionID.String(), resp.StatusCode)
	}
	defer resp.Body.Close()

	bdr, err := io.ReadAll(resp.Body)
	if err != nil {
		return nil, ErrDataRead(err, "Connection: "+connectionID.String())
	}

	if resp.StatusCode == http.StatusOK {
		logrus.Infof("connection successfully deleted from remote provider")
		var conn Connection
		if err = json.Unmarshal(bdr, &conn); err != nil {
			return nil, err
		}
		return &conn, nil
	}
	logrus.Errorf("error while deleting connection: %s", bdr)
	return nil, ErrDelete(fmt.Errorf("error while deleting connection: %s", bdr), fmt.Sprint(bdr), resp.StatusCode)
}

func (l *RemoteProvider) DeleteMesheryConnection() error {
	if !l.Capabilities.IsSupported(PersistConnection) {
		logrus.Error("operation not available")
		return ErrInvalidCapability("PersistConnection", l.ProviderName)
	}

	mesheryServerID := viper.GetString("INSTANCE_ID")
	ep, _ := l.Capabilities.GetEndpointForFeature(PersistConnection)
	remoteProviderURL, _ := url.Parse(fmt.Sprintf("%s%s/meshery/%s", l.RemoteProviderURL, ep, mesheryServerID))
	cReq, _ := http.NewRequest(http.MethodDelete, remoteProviderURL.String(), nil)
	cReq.Header.Set("X-API-Key", GlobalTokenForAnonymousResults)
	cReq.Header.Set("SystemID", viper.GetString("INSTANCE_ID")) // Adds the system id to the header for event tracking
	c := &http.Client{}
	resp, err := c.Do(cReq)
	if err != nil {
		if resp == nil {
			return ErrUnreachableRemoteProvider(err)
		}
		return ErrDelete(err, "Meshery Connection", resp.StatusCode)
	}
	defer func() {
		_ = resp.Body.Close()
	}()

	if resp.StatusCode == http.StatusOK {
		return nil
	}

	return ErrDelete(fmt.Errorf("could not delete meshery connection"), "Meshery Connection", resp.StatusCode)
}

// RecordMeshSyncData records the mesh sync data
func (l *RemoteProvider) RecordMeshSyncData(obj model.Object) error {
	result := l.GenericPersister.Create(&obj)
	if result.Error != nil {
		return result.Error
	}
	return nil
}

// ReadMeshSyncData records the mesh sync data
func (l *RemoteProvider) ReadMeshSyncData() ([]model.Object, error) {
	objects := make([]model.Object, 0)
	result := l.GenericPersister.
		Preload("TypeMeta").
		Preload("ObjectMeta").
		Preload("ObjectMeta.Labels").
		Preload("ObjectMeta.Annotations").
		Preload("Spec").
		Preload("Status").
		Find(&objects)

	if result.Error != nil {
		return nil, result.Error
	}
	return objects, nil
}

// TarXZF takes in a source url downloads the tar.gz file
// uncompresses and then save the file to the destination
func TarXZF(srcURL, destination string) error {
	filename := filepath.Base(srcURL)

	// Check if filename ends with tar.gz or tgz extension
	if !strings.HasSuffix(filename, ".tar.gz") && !strings.HasSuffix(filename, ".tgz") {
		return fmt.Errorf("file is not of type tar.gz or tgz")
	}

	resp, err := http.Get(srcURL)
	if err != nil {
		if resp == nil {
			return fmt.Errorf("could not reach %v: %w", srcURL, err)
		}
		return err
	}
	defer func() {
		err := resp.Body.Close()
		if err != nil {
			logrus.Error(err)
		}
	}()

	if resp.StatusCode != http.StatusOK {
		return ErrFetch(fmt.Errorf("failed GET request"), "TarTZF file :"+srcURL, resp.StatusCode)
	}

	return TarXZ(resp.Body, destination)
}

// TarXZ takes in a gzip stream and untars and uncompresses it to
// the destination directory
//
// If the destination doesn't exists, it will create it
func TarXZ(gzipStream io.Reader, destination string) error {
	if err := os.MkdirAll(destination, 0755); err != nil {
		return err
	}

	uncompressedStream, err := gzip.NewReader(gzipStream)
	if err != nil {
		return err
	}

	tarReader := tar.NewReader(uncompressedStream)

	for {
		header, err := tarReader.Next()

		if err == io.EOF {
			break
		}

		if err != nil {
			return err
		}

		// Prevent Arbitrary file write during zip extraction ("zip slip")
		// This checks that the zip doesn't contain filenames like
		// `../../../tmp/some.sh`
		// see https://snyk.io/research/zip-slip-vulnerability for more
		err = validateExtractPath(header.Name, destination)
		if err != nil {
			return err
		}

		switch header.Typeflag {
		case tar.TypeDir:
			if err := os.MkdirAll(path.Join(destination, header.Name), 0755); err != nil {
				return err
			}
		case tar.TypeReg:
			// When we encounter files that are in nested dirs this takes care of
			// creating parent dirs.
			// #nosec
			if _, err := os.Stat(path.Join(destination, path.Dir(header.Name))); err != nil {
				if err := os.MkdirAll(path.Join(destination, path.Dir(header.Name)), 0750); err != nil {
					return err
				}
			}

			outFile, err := os.Create(path.Join(destination, header.Name))
			if err != nil {
				return err
			}
			defer outFile.Close()
			if _, err := io.CopyN(outFile, tarReader, header.Size); err != nil {
				return err
			}
		default:
			return fmt.Errorf("unknown type: %s", string(header.Typeflag))
		}
	}
	return nil
}

func validateExtractPath(filePath string, destination string) error {
	destpath := filepath.Join(destination, filePath)
	if !strings.HasPrefix(destpath, filepath.Clean(destination)+string(os.PathSeparator)) {
		return fmt.Errorf("%s: illegal file path", filePath)
	}
	return nil
}

// GetGenericPersister - to return persister
func (l *RemoteProvider) GetGenericPersister() *database.Handler {
	return l.GenericPersister
}

// SetKubeClient - to set meshery kubernetes client
func (l *RemoteProvider) SetKubeClient(client *mesherykube.Client) {
	l.KubeClient = client
}

// GetKubeClient - to get meshery kubernetes client
func (l *RemoteProvider) GetKubeClient() *mesherykube.Client {
	return l.KubeClient
}

// SaveCredential - to save a creadential for an integration
func (l *RemoteProvider) SaveUserCredential(req *http.Request, credential *Credential) error {
	if !l.Capabilities.IsSupported(PersistCredentials) {
		logrus.Error("operation not available")
		return ErrInvalidCapability("PersistCredentials", l.ProviderName)
	}

	ep, _ := l.Capabilities.GetEndpointForFeature(PersistCredentials)
	_creds, err := json.Marshal(credential)
	if err != nil {
		return err
	}
	bf := bytes.NewBuffer(_creds)
	remoteProviderURL, _ := url.Parse(l.RemoteProviderURL + ep)
	cReq, _ := http.NewRequest(http.MethodPost, remoteProviderURL.String(), bf)
	tokenString, _ := l.GetToken(req)
	if err != nil {
		logrus.Error("error getting token: ", err)
		return err
	}

	resp, err := l.DoRequest(cReq, tokenString)
	if err != nil {
		return ErrFetch(err, "Save Credential", resp.StatusCode)
	}
	defer resp.Body.Close()

	bdr, err := io.ReadAll(resp.Body)
	if err != nil {
		return ErrDataRead(err, "Save Credential")
	}

	if resp.StatusCode == http.StatusOK {
		return nil
	}

	return ErrFetch(fmt.Errorf("failed to save the credential"), fmt.Sprint(bdr), resp.StatusCode)
}

// GetCredentials - to get saved credentials
func (l *RemoteProvider) GetUserCredentials(req *http.Request, _ string, page, pageSize int, search, order string) (*CredentialsPage, error) {
	if !l.Capabilities.IsSupported(PersistCredentials) {
		logrus.Error("operation not available")
		return nil, ErrInvalidCapability("PersistCredentials", l.ProviderName)
	}
	ep, _ := l.Capabilities.GetEndpointForFeature(PersistSMPTestProfile)

	remoteProviderURL, _ := url.Parse(l.RemoteProviderURL + ep)
	q := remoteProviderURL.Query()
	q.Add("page", strconv.Itoa(page))
	q.Add("pagesize", strconv.Itoa(pageSize))
	q.Add("search", search)
	q.Add("order", order)

	remoteProviderURL.RawQuery = q.Encode()
	logrus.Debugf("Making request to : %s", remoteProviderURL.String())
	cReq, _ := http.NewRequest(http.MethodGet, remoteProviderURL.String(), nil)
	tokenString, err := l.GetToken(req)
	if err != nil {
		return nil, err
	}
	resp, err := l.DoRequest(cReq, tokenString)
	if err != nil {
		return nil, ErrFetch(err, "Perf Test Config Page", resp.StatusCode)
	}
	defer resp.Body.Close()

	bdr, _ := io.ReadAll(resp.Body)
	if resp.StatusCode != http.StatusOK {
		return nil, ErrFetch(fmt.Errorf("could not retrieve list of test profiles: %d", resp.StatusCode), fmt.Sprint(bdr), resp.StatusCode)
	}

	var cp CredentialsPage
	if err = json.Unmarshal(bdr, &cp); err != nil {
		return nil, err
	}
	return &cp, nil
}

// UpdateUserCredential - to update an existing credential
func (l *RemoteProvider) UpdateUserCredential(req *http.Request, credential *Credential) (*Credential, error) {
	if !l.Capabilities.IsSupported(PersistCredentials) {
		logrus.Error("operation not available")
		return nil, ErrInvalidCapability("PersistCredentials", l.ProviderName)
	}
	ep, _ := l.Capabilities.GetEndpointForFeature(PersistCredentials)
	_creds, err := json.Marshal(credential)
	if err != nil {
		return nil, err
	}
	bf := bytes.NewBuffer(_creds)
	remoteProviderURL, _ := url.Parse(l.RemoteProviderURL + ep)
	cReq, _ := http.NewRequest(http.MethodPost, remoteProviderURL.String(), bf)
	tokenString, _ := l.GetToken(req)
	if err != nil {
		logrus.Error("error getting token: ", err)
		return nil, err
	}

	resp, err := l.DoRequest(cReq, tokenString)
	if err != nil {
		return nil, ErrFetch(err, "Update Credential", resp.StatusCode)
	}
	defer resp.Body.Close()

	bdr, err := io.ReadAll(resp.Body)
	if err != nil {
		return nil, ErrDataRead(err, "Update Credential")
	}

	if resp.StatusCode == http.StatusOK {
		var cred Credential
		if err = json.Unmarshal(bdr, &cred); err != nil {
			return nil, err
		}
		return &cred, nil
	}

	return nil, ErrFetch(fmt.Errorf("failed to update the credential"), fmt.Sprint(bdr), resp.StatusCode)
}

// DeleteUserCredential - to delete a saved credential
func (l *RemoteProvider) DeleteUserCredential(req *http.Request, credentialID uuid.UUID) (*Credential, error) {
	if !l.Capabilities.IsSupported(PersistCredentials) {
		logrus.Error("operation not available")
		return nil, ErrInvalidCapability("PersistCredentials", l.ProviderName)
	}

	ep, _ := l.Capabilities.GetEndpointForFeature(PersistMesheryFilters)

	logrus.Infof("attempting to delete credential from cloud for id: %s", credentialID)

	remoteProviderURL, _ := url.Parse(fmt.Sprintf("%s%s/%s", l.RemoteProviderURL, ep, credentialID))
	logrus.Debugf("constructed credential url: %s", remoteProviderURL.String())
	cReq, _ := http.NewRequest(http.MethodDelete, remoteProviderURL.String(), nil)

	tokenString, err := l.GetToken(req)
	if err != nil {
		return nil, err
	}
	resp, err := l.DoRequest(cReq, tokenString)
	if err != nil {
		logrus.Errorf("unable to delete credential: %v", err)
		return nil, ErrDelete(err, "Credential: "+credentialID.String(), resp.StatusCode)
	}
	defer resp.Body.Close()

	bdr, err := io.ReadAll(resp.Body)
	if err != nil {
		return nil, ErrDataRead(err, "Credential: "+credentialID.String())
	}

	if resp.StatusCode == http.StatusOK {
		logrus.Infof("credential successfully deleted from remote provider")
		var cred Credential
		if err = json.Unmarshal(bdr, &cred); err != nil {
			return nil, err
		}
		return &cred, nil
	}
	logrus.Errorf("error while deleting credential: %s", bdr)
	return nil, ErrDelete(fmt.Errorf("error while deleting credential: %s", bdr), fmt.Sprint(bdr), resp.StatusCode)
}<|MERGE_RESOLUTION|>--- conflicted
+++ resolved
@@ -2393,10 +2393,6 @@
 	return nil, fmt.Errorf("error while publishing filter file to catalog - Status code: %d, Body: %s", resp.StatusCode, bdr)
 }
 
-<<<<<<< HEAD
-func (l *RemoteProvider) RemoteFilterFile(req *http.Request, resourceURL, path string, save bool, resource string) ([]byte, error) {
-=======
-
 // UnPublishMesheryFilter publishes a meshery filter with the given id to catalog
 func (l *RemoteProvider) UnPublishCatalogFilter(req *http.Request, publishFilterRequest *MesheryCatalogFilterRequestBody) ([]byte, error) {
 	if !l.Capabilities.IsSupported(MesheryFiltersCatalog) {
@@ -2449,8 +2445,7 @@
 	return nil, fmt.Errorf("error while unpublishing filter file from catalog - Status code: %d, Body: %s", resp.StatusCode, bdr)
 }
 
-func (l *RemoteProvider) RemoteFilterFile(req *http.Request, resourceURL, path string, save bool) ([]byte, error) {
->>>>>>> b8a2a087
+func (l *RemoteProvider) RemoteFilterFile(req *http.Request, resourceURL, path string, save bool, resource string) ([]byte, error) {
 	if !l.Capabilities.IsSupported(PersistMesheryFilters) {
 		logrus.Error("operation not available")
 		return nil, ErrInvalidCapability("PersistMesheryFilters", l.ProviderName)
