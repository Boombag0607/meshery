--- conflicted
+++ resolved
@@ -98,19 +98,12 @@
 export const fetchPromGrafanaScanData = () => {
   return new Promise((res, rej) => {
     dataFetch(
-<<<<<<< HEAD
       '/api/system/meshsync/grafana',
       {
         credentials: "same-origin",
         method: "GET",
         credentials: "include",
       },
-=======
-      '/api/promGrafana/scan',
-      { credentials : "same-origin",
-        method : "GET",
-        credentials : "include", },
->>>>>>> 32bbc178
       (result) => {
         let metricsUrls = { grafana : [], prometheus : [] }
         if (!result) res(metricsUrls);
