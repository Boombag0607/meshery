import React from "react";
import PropTypes from "prop-types";
import { withStyles } from "@material-ui/core/styles";
import Grid from "@material-ui/core/Grid";
import { 
  NoSsr, 
  Chip, 
  IconButton, 
  Button, 
  Card, 
  CardContent, 
  Typography, 
  CardHeader, 
  Tooltip,
  TableContainer,
  Table,
  TableHead,
  TableBody,
  TableRow, 
  TableCell,
  Paper,
  Select,
  MenuItem,
  Link,
  Box
} from "@material-ui/core";
import blue from "@material-ui/core/colors/blue";
import { connect } from "react-redux";
import { bindActionCreators } from "redux";
import SettingsIcon from "@material-ui/icons/Settings";
import AddIcon from '@material-ui/icons/AddCircleOutline';
import { withRouter } from "next/router";
import { withSnackbar } from "notistack";
import CloseIcon from "@material-ui/icons/Close";
import { updateProgress } from "../lib/store";
import dataFetch from "../lib/data-fetch";
import subscribeControlPlaneEvents from './graphql/subscriptions/ControlPlaneSubscription';
import subscribeMeshSyncStatusEvents from './graphql/subscriptions/MeshSyncStatusSubscription';
import fetchControlPlanes from './graphql/queries/ControlPlanesQuery';

const styles = (theme) => ({
  root: {
    backgroundColor: "#eaeff1"
  },
  chip: {
    marginRight: theme.spacing(1),
    marginBottom: theme.spacing(1),
  },
  buttons: {
    display: "flex",
    justifyContent: "flex-end",
  },
  button: {
    marginTop: theme.spacing(3),
    marginLeft: theme.spacing(1),
  },
  metricsButton: {
    width: "240px",
  },
  alreadyConfigured: {
    textAlign: "center",
  },
  margin: {
    margin: theme.spacing(1),
  },
  colorSwitchBase: {
    color: blue[300],
    "&$colorChecked": {
      color: blue[500],
      "& + $colorBar": {
        backgroundColor: blue[500],
      },
    },
  },
  colorBar: {},
  colorChecked: {},
  fileLabel: {
    width: "100%",
  },
  fileLabelText: {},
  inClusterLabel: {
    paddingRight: theme.spacing(2),
  },
  alignCenter: {
    textAlign: "center",
  },
  icon: {
    width: theme.spacing(2.5),
  },
  istioIcon: {
    width: theme.spacing(1.5),
  },
  settingsIcon: {
    width: theme.spacing(2.5),
    paddingRight: theme.spacing(0.5),
  },
  addIcon: {
    width: theme.spacing(2.5),
    paddingRight: theme.spacing(0.5),
  },
  cardHeader: {
    fontSize: theme.spacing(2),
  },
  card: {
    height: "100%",
    marginTop: theme.spacing(2)
  },
  cardContent: {
    height: "100%",
  },
  redirectButton: {
    marginLeft: "-.5em",
    color: "#000",
  },
  dashboardSection: {
    backgroundColor: "#fff",
    padding: theme.spacing(2),
    borderRadius: 4,
    height: "100%"
  }
});

/**
 * capitalize takes in a string and returns
 * capitalized string
 * @param {string} str - string to be capitalized
 */
function capitalize(str) {
  return `${str?.charAt(0).toUpperCase()}${str?.substring(1)}`
}

class DashboardComponent extends React.Component {
  constructor(props) {
    super(props);
    const { meshAdapters, k8sconfig, grafana, prometheus } = props;
    this.state = {
      meshAdapters,
      availableAdapters: [],
      mts: new Date(),
      meshLocationURLError: false,

      inClusterConfig: k8sconfig.inClusterConfig, // read from store
      k8sfile: k8sconfig.k8sfile, // read from store
      contextName: k8sconfig.contextName, // read from store

      clusterConfigured: k8sconfig.clusterConfigured, // read from store
      configuredServer: k8sconfig.configuredServer,
      grafanaUrl: grafana.grafanaURL,
      prometheusUrl: prometheus.prometheusURL,
      k8sfileError: false,
      kts: new Date(),

      grafana,
      prometheus,

      versionDetail: { 
        build: "", 
        latest: "", 
        outdated: false, 
        commitsha: "",
        release_channel: "NA" 
      },

      meshScan: {},
      activeMeshScanNamespace: {},
      meshScanNamespaces: {}
    };
  }

  static getDerivedStateFromProps(props, state) {
    const { meshAdapters, meshAdaptersts, k8sconfig, grafana, prometheus } = props;
    const st = {};
    if (meshAdaptersts > state.mts) {
      st.meshAdapters = meshAdapters;
      st.mts = meshAdaptersts;
    }
    if (k8sconfig.ts > state.kts) {
      st.inClusterConfig = k8sconfig.inClusterConfig;
      st.k8sfile = k8sconfig.k8sfile;
      st.contextName = k8sconfig.contextName;
      st.clusterConfigured = k8sconfig.clusterConfigured;
      st.configuredServer = k8sconfig.configuredServer;
      st.kts = props.ts;
    }

    st.grafana = grafana;
    st.prometheus = prometheus;

    return st;
  }

  initMeshSyncControlPlaneSubscription = () => {
    /**
     * ALL_MESH indicates that we are interested in control plane
     * component of all of the service meshes supported by meshsync v2
     */
    const ALL_MESH = {
      type: "ALL"
    };

    const self = this;
    subscribeMeshSyncStatusEvents(res => {
      if (res.meshsync?.error) {
        self.handleError(res.meshsync?.error?.description || "MeshSync could not be reached")
        return
      }
    })
    subscribeControlPlaneEvents(self.setMeshScanData, ALL_MESH)

    fetchControlPlanes(ALL_MESH)
      .then(res => {
        self.setMeshScanData(res)
      }
      )
      .catch((err) => console.error(err))
  }

  componentDidMount = () => {
    this.fetchAvailableAdapters();
    this.fetchVersionDetails();
    this.initMeshSyncControlPlaneSubscription();
  };

  fetchAvailableAdapters = () => {
    const self = this;
    this.props.updateProgress({ showProgress: true });
    dataFetch(
      "/api/mesh/adapters",
      {
        credentials: "same-origin",
        method: "GET",
        credentials: "include",
      },
      (result) => {
        this.props.updateProgress({ showProgress: false });
        if (typeof result !== "undefined") {
          const options = result.map((res) => ({
            value: res,
            label: res,
          }));
          this.setState({ availableAdapters: options });
        }
      },
      self.handleError("Unable to fetch list of adapters.")
    );
  };

  fetchVersionDetails = () => {
    const self = this
    this.props.updateProgress({ showProgress: true });
    dataFetch(
      "/api/server/version",
      {
        credentials: "same-origin",
        method: "GET",
        credentials: "include",
      },
      (result) => {
        this.props.updateProgress({ showProgress: false });
        if (typeof result !== "undefined") {
          this.setState({ versionDetail: result });
        } else {
<<<<<<< HEAD
          this.setState({versionDetail: {
            build: "Unknown",
            latest: "Unknown",
            outdated: false,
            commitsha: "Unkown"
          }});
=======
          this.setState({
            versionDetail: {
              build: "Unknown",
              latest: "Unknown",
              outdated: false,
              commitsha: "Unknown"
            }
          });
>>>>>>> 2cd73885
        }
      },
      self.handleError("Unable to fetch Meshery version.")
    );
  };

  setMeshScanData = (data) => {
    const self = this;
    const namespaces = {};
    const activeNamespaces = {};

    data?.controlPlanesState?.map(mesh => {
      mesh?.members?.map(member => {
        if (namespaces[mesh.name]) namespaces[mesh.name].add(member.namespace)
        else namespaces[mesh.name] = new Set([member.namespace])
      })

      namespaces[mesh.name] = [...namespaces[mesh.name]]
      activeNamespaces[mesh.name] = namespaces[mesh.name][0] || "";

      const meshData = mesh?.members?.map(member => ({
        name: member.name,
        component: member.component,
        version: member.version,
        namespace: member.namespace,
      }))

      let meshName = ""
      switch (mesh.name) {
        case 'ISTIO':
          meshName = "Istio";
          break;
        case 'LINKERD':
          meshName = "Linkerd";
          break;
        case 'CONSUL':
          meshName = "Consul";
          break;
        case 'OPENSERVICEMESH':
          meshName = "osm";
          break;
        case 'NETWORKSM':
          meshName = "Network Service Mesh";
          break;
        case 'OCTARINE':
          meshName = "Octarine";
          break;
        case 'TRAEFIK':
          meshName = "Traefik";
          break;
        case 'KUMA':
          meshName = "Kuma";
          break;
        case 'NGINXSM':
          meshName = "Nginx";
          break;
        case 'CITRIXSM':
          meshName = "Citrix";
          break;
      }

      self.setState(state => ({ meshScan: { ...state.meshScan, [meshName]: meshData } }));
    });

    self.setState({ meshScanNamespaces: namespaces, activeMeshScanNamespace: activeNamespaces });
  }

  /**
   * generateMeshScanPodName takes in the podname and the hash
   * and returns the trimmed pod name
   * @param {string} podname
   * @param {string} hash
   * @param {string | undefined} custom
   * @returns {{full, trimmed}}
   */
  generateMeshScanPodName = (podname, hash, custom) => {
    const str = (custom || podname)
    return {
      full: podname,
      trimmed: str.substring(0, (hash ? str.indexOf(hash) :  str.length) - 1)
    }
  }
  
  /**
   * generateMeshScanVersion takes in the string from which version
   * is to be extracted and returns the version. If the version string
   * is undefined then it returns "NA"
   * @param {string | undefined} versionStr is the string from which version is to be extracted
   * @returns {string}
   */
  generateMeshScanVersion = (versionStr) => {
    if (typeof versionStr !== "string") return "NA";

    const matchResult = versionStr.match(/\d+(\.\d+){2,}/g);
    if (!matchResult) return "NA";
    
    // Add "v" iff we have a valid match result
    return `v${matchResult[0]}`;
  }

  handleError = (msg) => (error) => {
    this.props.updateProgress({ showProgress: false });
    const self = this;
    this.props.enqueueSnackbar(`${msg}: ${error}`, {
      variant: "error",
      action: (key) => (
        <IconButton key="close" aria-label="Close" color="inherit" onClick={() => self.props.closeSnackbar(key)}>
          <CloseIcon />
        </IconButton>
      ),
      autoHideDuration: 7000,
    });
  };

  /**
   * redirectErrorToConsole returns a function which redirects
   * ther error to the console under the group labelled by the "msg"
   * param
   * @param {string} msg 
   */
  redirectErrorToConsole = (msg) => (error) => {
    this.props.updateProgress({ showProgress: false });
    console.group(msg);
    console.error(error);
    console.groupEnd();
  }

  handleAdapterPingError = (msg) => () => {
    const { classes } = this.props;
    this.props.updateProgress({ showProgress: false });
    const self = this;
    this.props.enqueueSnackbar(`${msg}. To configure an adapter, visit`, {
      variant: "error",
      autoHideDuration: 2000,
      action: (key) => (
        <>
          <Button
            key="configure-close"
            aria-label="Configure"
            className={classes.redirectButton}
            onClick={() => {
              self.props.router.push("/settings#service-mesh");
              self.props.closeSnackbar(key);
            }}
          >
            Settings
          </Button>

          <IconButton key="close" aria-label="Close" color="inherit" onClick={() => self.props.closeSnackbar(key)}>
            <CloseIcon />
          </IconButton>
        </>
      ),
    });
  };

  handleDelete() {
    return false;
  }

  handleAdapterClick = (adapterLoc) => () => {
    // const { meshAdapters } = this.state;
    this.props.updateProgress({ showProgress: true });
    const self = this;
    dataFetch(
      `/api/mesh/adapter/ping?adapter=${encodeURIComponent(adapterLoc)}`,
      {
        credentials: "same-origin",
        credentials: "include",
      },
      (result) => {
        this.props.updateProgress({ showProgress: false });
        if (typeof result !== "undefined") {
          this.props.enqueueSnackbar("Adapter successfully pinged!", {
            variant: "success",
            autoHideDuration: 2000,
            action: (key) => (
              <IconButton key="close" aria-label="Close" color="inherit" onClick={() => self.props.closeSnackbar(key)}>
                <CloseIcon />
              </IconButton>
            ),
          });
        }
      },
      self.handleAdapterPingError("Could not ping adapter.")
    );
  };

  handleConfigure = (val) => {
    this.props.router.push(`/settings#metrics/${val}`);
  };

  handleKubernetesClick = () => {
    this.props.updateProgress({ showProgress: true });
    const self = this;
    dataFetch(
      "/api/k8sconfig/ping",
      {
        credentials: "same-origin",
        credentials: "include",
      },
      (result) => {
        this.props.updateProgress({ showProgress: false });
        if (typeof result !== "undefined") {
          this.props.enqueueSnackbar("Kubernetes successfully pinged!", {
            variant: "success",
            autoHideDuration: 2000,
            action: (key) => (
              <IconButton key="close" aria-label="Close" color="inherit" onClick={() => self.props.closeSnackbar(key)}>
                <CloseIcon />
              </IconButton>
            ),
          });
        }
      },
      self.handleError("Could not ping Kubernetes.")
    );
  };

  handleGrafanaClick = () => {
    this.props.updateProgress({ showProgress: true });
    const self = this;
    dataFetch(
      "/api/grafana/ping",
      {
        credentials: "same-origin",
        credentials: "include",
      },
      (result) => {
        this.props.updateProgress({ showProgress: false });
        if (typeof result !== "undefined") {
          this.props.enqueueSnackbar("Grafana successfully pinged!", {
            variant: "success",
            autoHideDuration: 2000,
            action: (key) => (
              <IconButton key="close" aria-label="Close" color="inherit" onClick={() => self.props.closeSnackbar(key)}>
                <CloseIcon />
              </IconButton>
            ),
          });
        }
      },
      self.handleError("Could not ping Grafana.")
    );
  };

  /**
   * Meshcard takes in the mesh related data
   * and renders a table along with other information of
   * the mesh
   * @param {{name, icon, tag}} mesh
   * @param {{name, component, version, namespace}[]} components Array of components data
   */
  Meshcard = (mesh, components = []) => {
    const self = this;
    if (Array.isArray(components) && components.length)
      return (
        <Paper elevation={1} style={{padding: "2rem", marginTop: "1rem"}}>
          <Grid container justify="space-between" spacing={1}>
            <Grid item>
              <div style={{display: "flex", alignItems: "center", marginBottom: "1rem"}}>
                <img src={mesh.icon} className={this.props.classes.icon} style={{marginRight: "0.75rem"}}/>
                <Typography variant="h6">{mesh.name}</Typography>
              </div>
            </Grid>
            <Grid item>
<<<<<<< HEAD
              <Select 
                value={self.state.activeMeshScanNamespace[mesh.tag || mesh.name]} 
                onChange={(e) => self.setState(state => ({ 
                  activeMeshScanNamespace: {...state.activeMeshScanNamespace, [mesh.tag || mesh.name]: e.target.value} 
                }))}
              >
                {
                  self.state.meshScanNamespaces[mesh.tag || mesh.name] 
                  && 
                  self.state.meshScanNamespaces[mesh.tag || mesh.name].map(ns => <MenuItem value={ns}>{ns}</MenuItem>)
                }
              </Select>
=======
              {self.state.activeMeshScanNamespace[mesh.name] &&
                <Select
                  value={self.state.activeMeshScanNamespace[mesh.name]}
                  onChange={(e) => self.setState(state => ({
                    activeMeshScanNamespace: { ...state.activeMeshScanNamespace, [mesh.name]: e.target.value }
                  }))}
                >
                  {
                    self.state.meshScanNamespaces[mesh.name]
                    &&
                    self.state.meshScanNamespaces[mesh.name].map(ns => <MenuItem value={ns}>{ns}</MenuItem>)
                  }
                </Select>
              }
>>>>>>> 2cd73885
            </Grid>
          </Grid>
          <TableContainer>
            <Table aria-label="mesh details table">
              <TableHead>
                <TableRow>
                  <TableCell align="center">Control Plane Pods</TableCell>
                  <TableCell align="center">Component</TableCell>
                  <TableCell align="center">Version</TableCell>
                </TableRow>
              </TableHead>
              <TableBody>
                {components
                  .filter(comp => comp.namespace === self.state.activeMeshScanNamespace[mesh.name])
                  .map((component) => (
                    <TableRow key={component.name.full}>
                      <TableCell scope="row" align="center">
                        <Tooltip title={component.name.full}>
                          <div style={{textAlign: "center"}}>
                            {component.name.trimmed}
                          </div>
                        </Tooltip>
                      </TableCell>
                      <TableCell align="center">{component.component}</TableCell>
                      <TableCell align="center">{component.version}</TableCell>
                    </TableRow>)
                  )}
              </TableBody>
            </Table>
          </TableContainer>
        </Paper>
      )

    return null
  }

  handlePrometheusClick = () => {
    this.props.updateProgress({ showProgress: true });
    const self = this;
    dataFetch(
      "/api/prometheus/ping",
      {
        credentials: "same-origin",
        credentials: "include",
      },
      (result) => {
        this.props.updateProgress({ showProgress: false });
        if (typeof result !== "undefined") {
          this.props.enqueueSnackbar("Prometheus successfully pinged!", {
            variant: "success",
            autoHideDuration: 2000,
            action: (key) => (
              <IconButton key="close" aria-label="Close" color="inherit" onClick={() => self.props.closeSnackbar(key)}>
                <CloseIcon />
              </IconButton>
            ),
          });
        }
      },
      self.handleError("Could not ping Prometheus.")
    );
  };

  showCard(title, content) {
    const { classes } = this.props;
    return (
      <Card className={classes.card}>
        <CardHeader
          disableTypography
          title={title}
          // action={iconComponent}
          className={classes.cardHeader}
        />
        <CardContent className={classes.cardContent}>{content}</CardContent>
      </Card>
    );
  }

  configureTemplate = () => {
    const { classes } = this.props;
    const {
      inClusterConfig,
      contextName,
      clusterConfigured,
      configuredServer,
      meshAdapters,
      grafanaUrl,
      prometheusUrl,
      availableAdapters,
      grafana,
      prometheus,
    } = this.state;
    const self = this;
    let showConfigured = "Not connected to Kubernetes.";
    if (clusterConfigured) {
      let chp = (
        <Chip
          label={inClusterConfig ? "Using In Cluster Config" : contextName}
          onClick={self.handleKubernetesClick}
          icon={<img src="/static/img/kubernetes.svg" className={classes.icon} />}
          className={classes.chip}
          key="k8s-key"
          variant="outlined"
        />
      );

      if (configuredServer) {
        chp = <Tooltip title={`Server: ${configuredServer}`}>{chp}</Tooltip>;
      }

      showConfigured = <div showConfigured>{chp}</div>;
    }

    let showAdapters = "No adapters configured.";
    if (availableAdapters.length > 0) {
      availableAdapters.sort((a1, a2) => (a1.value < a2.value ? -1 : a1.value > a2.value ? 1 : 0));

      showAdapters = (
        <div>
          {availableAdapters.map((aa, ia) => {
            let isDisabled = true;
            let image = "/static/img/meshery-logo.png";
            let logoIcon = <img src={image} className={classes.icon} />;
            let adapterType = "";
            meshAdapters.forEach((adapter) => {
              if (aa.value === adapter.adapter_location) {
                isDisabled = false;
                adapterType = adapter.name;
                switch (adapter.name.toLowerCase()) {
                  case "istio":
                    image = "/static/img/istio.svg";
                    logoIcon = <img src={image} className={classes.istioIcon} />;
                    break;
                  case "linkerd":
                    image = "/static/img/linkerd.svg";
                    logoIcon = <img src={image} className={classes.icon} />;
                    break;
                  case "consul":
                    image = "/static/img/consul.svg";
                    logoIcon = <img src={image} className={classes.icon} />;
                    break;
                  case "network service mesh":
                    image = "/static/img/nsm.svg";
                    logoIcon = <img src={image} className={classes.icon} />;
                    break;
                  case "octarine":
                    image = "/static/img/octarine.svg";
                    logoIcon = <img src={image} className={classes.icon} />;
                    break;
                  case "citrix service mesh":
                    image = "/static/img/citrix.svg";
                    logoIcon = <img src={image} className={classes.icon} />;
                    break;
                  case "osm":
                    image = "/static/img/osm.svg";
                    logoIcon = <img src={image} className={classes.icon} />;
                    break;
                  case "kuma":
                    image = "/static/img/kuma.svg";
                    logoIcon = <img src={image} className={classes.icon} />;
                    break;
                  case "nginx service mesh":
                    image = "/static/img/nginx-sm.svg";
                    logoIcon = <img src={image} className={classes.icon} />;
                    break;
                  case "traefik mesh":
                    image = "/static/img/traefikmesh.svg";
                    logoIcon = <img src={image} className={classes.icon} />;
                    break; 
                }
              }
            });

            return (
              <Tooltip
                key={`adapters-${ia}`}
                title={
                  isDisabled
                    ? "This adapter is inactive"
                    : `${adapterType
                      .toLowerCase()
                      .split(" ")
                      .map((s) => s.charAt(0).toUpperCase() + s.substring(1))
                      .join(" ")} adapter on port ${aa.label.split(":")[1]}`
                }
              >
                <Chip
                  label={aa.label.split(":")[0]}
                  onClick={self.handleAdapterClick(aa.value)}
                  icon={logoIcon}
                  className={classes.chip}
                  key={`adapters-${ia}`}
                  variant={isDisabled ? "default" : "outlined"}
                />
              </Tooltip>
            );
          })}
        </div>
      );
    }
    let showGrafana;
    if (grafanaUrl === "") {
      showGrafana = (
        <div className={classes.alreadyConfigured}>
          <Button
            variant="contained"
            color="primary"
            size="large"
            className={classes.metricsButton}
            onClick={() => this.handleConfigure("grafana")}
          >
            <SettingsIcon className={classes.settingsIcon} />
            Configure Grafana
          </Button>
        </div>
      );
    }
    if (grafana && grafana.grafanaURL && grafana.grafanaURL !== "") {
      showGrafana = (
        <Chip
          label={grafana.grafanaURL}
          onClick={self.handleGrafanaClick}
          icon={<img src="/static/img/grafana_icon.svg" className={classes.icon} />}
          className={classes.chip}
          key="graf-key"
          variant="outlined"
        />
      );
    }

    let showPrometheus;
    if (prometheusUrl === "") {
      showPrometheus = (
        <div className={classes.alreadyConfigured}>
          <Button
            variant="contained"
            color="primary"
            size="large"
            className={classes.metricsButton}
            onClick={() => this.handleConfigure("prometheus")}
          >
            <SettingsIcon className={classes.settingsIcon} />
            Configure Prometheus
          </Button>
        </div>
      );
    }
    if (prometheus && prometheus.prometheusURL && prometheus.prometheusURL !== "") {
      showPrometheus = (
        <Chip
          label={prometheus.prometheusURL}
          onClick={self.handlePrometheusClick}
          icon={<img src="/static/img/prometheus_logo_orange_circle.svg" className={classes.icon} />}
          className={classes.chip}
          key="prom-key"
          variant="outlined"
        />
      );
    }

    const showMetrics = (
      <Grid container justify="center" spacing={2}>
        <Grid item>
          {showPrometheus}
        </Grid>
        <Grid item>
          {showGrafana}
        </Grid>
      </Grid>
    );

    const showServiceMesh = (
      <>
        {
          Object.keys(self.state.meshScan).length
            ?
            <>
<<<<<<< HEAD
              {self.Meshcard({ name: "Consul", icon: "/static/img/consul.svg" }, self.state.meshScan.Consul)}
              {self.Meshcard({ name: "Istio", icon: "/static/img/istio.svg" }, self.state.meshScan.Istio)}
              {self.Meshcard({ name: "Linkerd", icon: "/static/img/linkerd.svg" }, self.state.meshScan.Linkerd)}
              {self.Meshcard({ 
                name: "Open Service Mesh", 
                icon: "/static/img/osm.svg", 
                tag: "osm" 
              }, self.state.meshScan.osm)}
              {self.Meshcard({ 
                name: "Network Service Mesh", 
                icon: "/static/img/nsm.svg" 
              }, self.state.meshScan["Network Service Mesh"])}
=======
              {self.Meshcard({ name: "CONSUL", icon: "/static/img/consul.svg" }, self.state.meshScan.Consul)}
              {self.Meshcard({ name: "ISTIO", icon: "/static/img/istio.svg" }, self.state.meshScan.Istio)}
              {self.Meshcard({ name: "LINKERD", icon: "/static/img/linkerd.svg" }, self.state.meshScan.Linkerd)}
              {self.Meshcard({ name: "OPENSERVICEMESH", icon: "/static/img/osm.svg" }, self.state.meshScan.osm)}
              {self.Meshcard({ name: "NETWORKSM", icon: "/static/img/nsm.svg" }, self.state.meshScan["Network Service Mesh"])}
              {self.Meshcard({ name: "OCTARINE", icon: "/static/img/octarine.svg" }, self.state.meshScan.Octarine)}
              {self.Meshcard({ name: "TRAEFIK", icon: "/static/img/traefikmesh.svg" }, self.state.meshScan.Traefik)}
              {self.Meshcard({ name: "KUMA", icon: "/static/img/kuma.svg" }, self.state.meshScan.Kuma)}
              {self.Meshcard({ name: "NGINXSM", icon: "/static/img/nginx-sm.svg" }, self.state.meshScan.Nginx)}
              {self.Meshcard({ name: "CITRIX", icon: "/static/img/citrix.svg" }, self.state.meshScan.Citrix)}
>>>>>>> 2cd73885
            </>
            :
            <div style={{
              padding: "2rem", 
              display: "flex", 
              justifyContent: "center", 
              alignItems: "center",
              flexDirection: "column"
            }}>
              <Typography 
                style={{fontSize: "1.5rem", marginBottom: "2rem"}} 
                align="center"
                color="textSecondary">
                No service meshes detected in the {self.state.contextName} cluster.
              </Typography>
              <Button
                aria-label="Add Meshes"
                variant="contained"
                color="primary"
                size="large"
                onClick={() => self.props.router.push("/management")}
              >
                <AddIcon className={classes.addIcon} />
                Install Service Mesh
              </Button>
            </div>
        }
      </>
    )

    /**
     * getMesheryVersionText returs a well formatted version text
     * 
     * If the meshery is running latest version then and is using "edge" channel
     * then it will just show "edge-latest". However, if the meshery is on edge and
     * is running an outdated version then it will return "edge-$version".
     * 
     * If on stable channel, then it will always show "stable-$version"
     */
    const getMesheryVersionText = () => {
      const { build, outdated, release_channel } = this.state.versionDetail

      // If the version is outdated then no matter what the 
      // release channel is, specify the build
      if (outdated) return `${release_channel}-${build}`;
     
      if (release_channel === "edge") return `${release_channel}-latest`;
      if (release_channel === "stable") return `${release_channel}-${build}`;

      return ``
    };

    /**
     * versionUpdateMsg returns the appropriate message
     * based on the meshery's current running version and latest available
     * version.
     * 
     * @returns {React.ReactNode} react component to display
     */
    const versionUpdateMsg = () => {
      const { outdated, latest } = this.state.versionDetail;

      if (outdated) 
        return (
          <>
            Newer version of Meshery available:{" "}
            <Link href={`https://docs.meshery.io/project/releases/${latest}`}>{`${latest}`}</Link>
          </>
        );
      
      return <>Running latest Meshery version.</>
    }

    const showRelease = (
      <>
        <Grid container justify="space-between" spacing={1}>
          <Grid item xs={12} md={6}>
            <Typography style={{fontWeight: "bold", paddingBottom: "4px"}}>Channel Subscription</Typography>
            <Typography style={{paddingTop: "2px", paddingBottom: "8px"}}>
              {capitalize(this.state.versionDetail.release_channel)}
            </Typography>
          </Grid>
          <Grid item xs={12} md={6} style={{padding: "0"}}>
            <Typography style={{fontWeight: "bold", paddingBottom: "4px"}}>Version</Typography>
            <Typography style={{paddingTop: "2px", paddingBottom: "8px"}}>
              {getMesheryVersionText()}
            </Typography>
          </Grid>
        </ Grid>
        <Typography component="div" style={{ marginTop: "1.5rem" }}>
          <Box fontStyle="italic" fontSize={14}>
            {versionUpdateMsg()}
          </Box>
        </Typography>
      </>
    );

    return (
      <NoSsr>
        <div className={classes.root}>
          <Grid container spacing={2}>
            <Grid item xs={12} md={6}>
              <div className={classes.dashboardSection}>
                <Typography variant="h6" gutterBottom className={classes.chartTitle}>
                  Service Mesh 
                </Typography>
                {showServiceMesh}
              </div>
            </Grid>
            <Grid item xs={12} md={6}>
              <div className={classes.dashboardSection}>
                <Typography variant="h6" gutterBottom className={classes.chartTitle}>
                  Connection Status
                </Typography>
                <div>{self.showCard("Kubernetes", showConfigured)}</div>
                <div>{self.showCard("Adapters", showAdapters)}</div>   
                <div>{self.showCard("Metrics", showMetrics)}</div>
                <div>{self.showCard("Release", showRelease)}</div>
              </div>
            </Grid>
          </Grid>
        </div>
      </NoSsr>
    );
  };

  render() {
    return this.configureTemplate();
  }
}

DashboardComponent.propTypes = {
  classes: PropTypes.object.isRequired,
};

const mapDispatchToProps = (dispatch) => ({
  updateProgress: bindActionCreators(updateProgress, dispatch),
});
const mapStateToProps = (state) => {
  const k8sconfig = state.get("k8sConfig").toJS();
  const meshAdapters = state.get("meshAdapters").toJS();
  const meshAdaptersts = state.get("meshAdaptersts");
  const grafana = state.get("grafana").toJS();
  const prometheus = state.get("prometheus").toJS();
  return {
    meshAdapters,
    meshAdaptersts,
    k8sconfig,
    grafana,
    prometheus,
  };
};

export default withStyles(styles)(
  connect(mapStateToProps, mapDispatchToProps)(withRouter(withSnackbar(DashboardComponent)))
);<|MERGE_RESOLUTION|>--- conflicted
+++ resolved
@@ -2,21 +2,21 @@
 import PropTypes from "prop-types";
 import { withStyles } from "@material-ui/core/styles";
 import Grid from "@material-ui/core/Grid";
-import { 
-  NoSsr, 
-  Chip, 
-  IconButton, 
-  Button, 
-  Card, 
-  CardContent, 
-  Typography, 
-  CardHeader, 
+import {
+  NoSsr,
+  Chip,
+  IconButton,
+  Button,
+  Card,
+  CardContent,
+  Typography,
+  CardHeader,
   Tooltip,
   TableContainer,
   Table,
   TableHead,
   TableBody,
-  TableRow, 
+  TableRow,
   TableCell,
   Paper,
   Select,
@@ -153,12 +153,12 @@
       grafana,
       prometheus,
 
-      versionDetail: { 
-        build: "", 
-        latest: "", 
-        outdated: false, 
+      versionDetail: {
+        build: "",
+        latest: "",
+        outdated: false,
         commitsha: "",
-        release_channel: "NA" 
+        release_channel: "NA"
       },
 
       meshScan: {},
@@ -260,14 +260,6 @@
         if (typeof result !== "undefined") {
           this.setState({ versionDetail: result });
         } else {
-<<<<<<< HEAD
-          this.setState({versionDetail: {
-            build: "Unknown",
-            latest: "Unknown",
-            outdated: false,
-            commitsha: "Unkown"
-          }});
-=======
           this.setState({
             versionDetail: {
               build: "Unknown",
@@ -276,7 +268,6 @@
               commitsha: "Unknown"
             }
           });
->>>>>>> 2cd73885
         }
       },
       self.handleError("Unable to fetch Meshery version.")
@@ -356,10 +347,10 @@
     const str = (custom || podname)
     return {
       full: podname,
-      trimmed: str.substring(0, (hash ? str.indexOf(hash) :  str.length) - 1)
+      trimmed: str.substring(0, (hash ? str.indexOf(hash) : str.length) - 1)
     }
   }
-  
+
   /**
    * generateMeshScanVersion takes in the string from which version
    * is to be extracted and returns the version. If the version string
@@ -372,7 +363,7 @@
 
     const matchResult = versionStr.match(/\d+(\.\d+){2,}/g);
     if (!matchResult) return "NA";
-    
+
     // Add "v" iff we have a valid match result
     return `v${matchResult[0]}`;
   }
@@ -534,29 +525,15 @@
     const self = this;
     if (Array.isArray(components) && components.length)
       return (
-        <Paper elevation={1} style={{padding: "2rem", marginTop: "1rem"}}>
+        <Paper elevation={1} style={{ padding: "2rem", marginTop: "1rem" }}>
           <Grid container justify="space-between" spacing={1}>
             <Grid item>
-              <div style={{display: "flex", alignItems: "center", marginBottom: "1rem"}}>
-                <img src={mesh.icon} className={this.props.classes.icon} style={{marginRight: "0.75rem"}}/>
+              <div style={{ display: "flex", alignItems: "center", marginBottom: "1rem" }}>
+                <img src={mesh.icon} className={this.props.classes.icon} style={{ marginRight: "0.75rem" }} />
                 <Typography variant="h6">{mesh.name}</Typography>
               </div>
             </Grid>
             <Grid item>
-<<<<<<< HEAD
-              <Select 
-                value={self.state.activeMeshScanNamespace[mesh.tag || mesh.name]} 
-                onChange={(e) => self.setState(state => ({ 
-                  activeMeshScanNamespace: {...state.activeMeshScanNamespace, [mesh.tag || mesh.name]: e.target.value} 
-                }))}
-              >
-                {
-                  self.state.meshScanNamespaces[mesh.tag || mesh.name] 
-                  && 
-                  self.state.meshScanNamespaces[mesh.tag || mesh.name].map(ns => <MenuItem value={ns}>{ns}</MenuItem>)
-                }
-              </Select>
-=======
               {self.state.activeMeshScanNamespace[mesh.name] &&
                 <Select
                   value={self.state.activeMeshScanNamespace[mesh.name]}
@@ -571,7 +548,6 @@
                   }
                 </Select>
               }
->>>>>>> 2cd73885
             </Grid>
           </Grid>
           <TableContainer>
@@ -588,13 +564,14 @@
                   .filter(comp => comp.namespace === self.state.activeMeshScanNamespace[mesh.name])
                   .map((component) => (
                     <TableRow key={component.name.full}>
-                      <TableCell scope="row" align="center">
+                      {/* <TableCell scope="row" align="center">
                         <Tooltip title={component.name.full}>
-                          <div style={{textAlign: "center"}}>
+                          <div style={{ textAlign: "center" }}>
                             {component.name.trimmed}
                           </div>
                         </Tooltip>
-                      </TableCell>
+                      </TableCell> */}
+                      <TableCell align="center">{component.name}</TableCell>
                       <TableCell align="center">{component.component}</TableCell>
                       <TableCell align="center">{component.version}</TableCell>
                     </TableRow>)
@@ -740,7 +717,7 @@
                   case "traefik mesh":
                     image = "/static/img/traefikmesh.svg";
                     logoIcon = <img src={image} className={classes.icon} />;
-                    break; 
+                    break;
                 }
               }
             });
@@ -849,20 +826,6 @@
           Object.keys(self.state.meshScan).length
             ?
             <>
-<<<<<<< HEAD
-              {self.Meshcard({ name: "Consul", icon: "/static/img/consul.svg" }, self.state.meshScan.Consul)}
-              {self.Meshcard({ name: "Istio", icon: "/static/img/istio.svg" }, self.state.meshScan.Istio)}
-              {self.Meshcard({ name: "Linkerd", icon: "/static/img/linkerd.svg" }, self.state.meshScan.Linkerd)}
-              {self.Meshcard({ 
-                name: "Open Service Mesh", 
-                icon: "/static/img/osm.svg", 
-                tag: "osm" 
-              }, self.state.meshScan.osm)}
-              {self.Meshcard({ 
-                name: "Network Service Mesh", 
-                icon: "/static/img/nsm.svg" 
-              }, self.state.meshScan["Network Service Mesh"])}
-=======
               {self.Meshcard({ name: "CONSUL", icon: "/static/img/consul.svg" }, self.state.meshScan.Consul)}
               {self.Meshcard({ name: "ISTIO", icon: "/static/img/istio.svg" }, self.state.meshScan.Istio)}
               {self.Meshcard({ name: "LINKERD", icon: "/static/img/linkerd.svg" }, self.state.meshScan.Linkerd)}
@@ -873,18 +836,17 @@
               {self.Meshcard({ name: "KUMA", icon: "/static/img/kuma.svg" }, self.state.meshScan.Kuma)}
               {self.Meshcard({ name: "NGINXSM", icon: "/static/img/nginx-sm.svg" }, self.state.meshScan.Nginx)}
               {self.Meshcard({ name: "CITRIX", icon: "/static/img/citrix.svg" }, self.state.meshScan.Citrix)}
->>>>>>> 2cd73885
             </>
             :
             <div style={{
-              padding: "2rem", 
-              display: "flex", 
-              justifyContent: "center", 
+              padding: "2rem",
+              display: "flex",
+              justifyContent: "center",
               alignItems: "center",
               flexDirection: "column"
             }}>
-              <Typography 
-                style={{fontSize: "1.5rem", marginBottom: "2rem"}} 
+              <Typography
+                style={{ fontSize: "1.5rem", marginBottom: "2rem" }}
                 align="center"
                 color="textSecondary">
                 No service meshes detected in the {self.state.contextName} cluster.
@@ -919,7 +881,7 @@
       // If the version is outdated then no matter what the 
       // release channel is, specify the build
       if (outdated) return `${release_channel}-${build}`;
-     
+
       if (release_channel === "edge") return `${release_channel}-latest`;
       if (release_channel === "stable") return `${release_channel}-${build}`;
 
@@ -936,14 +898,14 @@
     const versionUpdateMsg = () => {
       const { outdated, latest } = this.state.versionDetail;
 
-      if (outdated) 
+      if (outdated)
         return (
           <>
             Newer version of Meshery available:{" "}
             <Link href={`https://docs.meshery.io/project/releases/${latest}`}>{`${latest}`}</Link>
           </>
         );
-      
+
       return <>Running latest Meshery version.</>
     }
 
@@ -951,14 +913,14 @@
       <>
         <Grid container justify="space-between" spacing={1}>
           <Grid item xs={12} md={6}>
-            <Typography style={{fontWeight: "bold", paddingBottom: "4px"}}>Channel Subscription</Typography>
-            <Typography style={{paddingTop: "2px", paddingBottom: "8px"}}>
+            <Typography style={{ fontWeight: "bold", paddingBottom: "4px" }}>Channel Subscription</Typography>
+            <Typography style={{ paddingTop: "2px", paddingBottom: "8px" }}>
               {capitalize(this.state.versionDetail.release_channel)}
             </Typography>
           </Grid>
-          <Grid item xs={12} md={6} style={{padding: "0"}}>
-            <Typography style={{fontWeight: "bold", paddingBottom: "4px"}}>Version</Typography>
-            <Typography style={{paddingTop: "2px", paddingBottom: "8px"}}>
+          <Grid item xs={12} md={6} style={{ padding: "0" }}>
+            <Typography style={{ fontWeight: "bold", paddingBottom: "4px" }}>Version</Typography>
+            <Typography style={{ paddingTop: "2px", paddingBottom: "8px" }}>
               {getMesheryVersionText()}
             </Typography>
           </Grid>
@@ -978,7 +940,7 @@
             <Grid item xs={12} md={6}>
               <div className={classes.dashboardSection}>
                 <Typography variant="h6" gutterBottom className={classes.chartTitle}>
-                  Service Mesh 
+                  Service Mesh
                 </Typography>
                 {showServiceMesh}
               </div>
@@ -989,7 +951,7 @@
                   Connection Status
                 </Typography>
                 <div>{self.showCard("Kubernetes", showConfigured)}</div>
-                <div>{self.showCard("Adapters", showAdapters)}</div>   
+                <div>{self.showCard("Adapters", showAdapters)}</div>
                 <div>{self.showCard("Metrics", showMetrics)}</div>
                 <div>{self.showCard("Release", showRelease)}</div>
               </div>
