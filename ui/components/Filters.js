import React, { useState, useEffect, useRef } from "react";
import { withStyles } from "@material-ui/core/styles";
// import { createTheme } from '@material-ui/core/styles';
import {
  NoSsr,
  TableCell,
  IconButton,
  Dialog,
  DialogTitle,
  DialogContent,
  DialogActions,
  Divider,
  Tooltip,
  Typography,
  Button
} from "@material-ui/core";
import { UnControlled as CodeMirror } from "react-codemirror2";
import DeleteIcon from "@material-ui/icons/Delete";
import { connect } from "react-redux";
import { bindActionCreators } from "redux";
import MUIDataTable from "mui-datatables";
import Moment from "react-moment";
import { withSnackbar } from "notistack";
import CloseIcon from "@material-ui/icons/Close";
import EditIcon from "@material-ui/icons/Edit";
import DoneAllIcon from '@material-ui/icons/DoneAll';
import { toggleCatalogContent, updateProgress } from "../lib/store";
import TableSortLabel from "@material-ui/core/TableSortLabel";
import dataFetch from "../lib/data-fetch";
import PromptComponent from "./PromptComponent";
import UploadImport from "./UploadImport";
import FullscreenIcon from '@material-ui/icons/Fullscreen';
import FullscreenExitIcon from '@material-ui/icons/FullscreenExit';
import { FILE_OPS } from "../utils/Enum";
import ViewSwitch from "./ViewSwitch";
import CatalogFilter from "./CatalogFilter";
import FiltersGrid from "./MesheryFilters/FiltersGrid";
import { trueRandom } from "../lib/trueRandom";
import { ctxUrl } from "../utils/multi-ctx";
import ConfirmationMsg from "./ConfirmationModal";
import UndeployIcon from "../public/static/img/UndeployIcon";
import { getComponentsinFile } from "../utils/utils";
import PublishIcon from "@material-ui/icons/Publish";
import ConfigurationSubscription from "./graphql/subscriptions/ConfigurationSubscription";
import fetchCatalogFilter from "./graphql/queries/CatalogFilterQuery";
import LoadingScreen from "./LoadingComponents/LoadingComponent";

const styles = (theme) => ({
  grid : {
    padding : theme.spacing(2),
  },
  tableHeader : {
    fontWeight : "bolder",
    fontSize : 18,
  },
  createButton : {
    display : "flex",
    justifyContent : "flex-start",
    alignItems : "center",
    whiteSpace : "nowrap",
  },
  topToolbar : {
    margin : "2rem auto",
    display : "flex",
    justifyContent : "space-between",
    paddingLeft : "1rem"
  },
  viewSwitchButton : {
    justifySelf : "flex-end",
    paddingLeft : "1rem"
  },
  ymlDialogTitle : {
    display : "flex",
    alignItems : "center"
  },
  ymlDialogTitleText : {
    flexGrow : 1
  },
  fullScreenCodeMirror : {
    height : '100%',
    '& .CodeMirror' : {
      minHeight : "300px",
      height : '100%',
    }
  },
  // text : {
  //   padding : "5px"
  // }
});

function TooltipIcon({ children, onClick, title }) {
  return (
    <Tooltip title={title} placement="top" arrow interactive >
      <IconButton onClick={onClick}>
        {children}
      </IconButton>
    </Tooltip>
  )
}

function YAMLEditor({ filter, onClose, onSubmit, classes }) {
  const [yaml, setYaml] = useState("");
  const [fullScreen, setFullScreen] = useState(false);

  const toggleFullScreen = () => {
    setFullScreen(!fullScreen);
  }

  return (
    <Dialog onClose={onClose} aria-labelledby="filter-dialog-title" open maxWidth="md" fullScreen={fullScreen} fullWidth={!fullScreen}>
      <DialogTitle disableTypography id="filter-dialog-title" className={classes.ymlDialogTitle}>
        <Typography variant="h6" className={classes.ymlDialogTitleText}>
          {filter.name}
        </Typography>
        <TooltipIcon
          title={fullScreen ? "Exit Fullscreen" : "Enter Fullscreen"}
          onClick={toggleFullScreen}>
          {fullScreen ? <FullscreenExitIcon /> : <FullscreenIcon />}
        </TooltipIcon>
        <TooltipIcon title="Exit" onClick={onClose}>
          <CloseIcon />
        </TooltipIcon>
      </DialogTitle>
      <Divider variant="fullWidth" light />
      <DialogContent>
        <CodeMirror
          value={filter.filter_file}
          className={fullScreen ? classes.fullScreenCodeMirror : ""}
          options={{
            theme : "material",
            lineNumbers : true,
            lineWrapping : true,
            gutters : ["CodeMirror-lint-markers"],
            lint : true,
            mode : "text/x-yaml",
          }}
          onChange={(val) => setYaml(val)}
        />
      </DialogContent>
      <Divider variant="fullWidth" light />
      <DialogActions>
        <Tooltip title="Delete Filter">
          <IconButton
            aria-label="Delete"
            color="primary"
            onClick={() => onSubmit({
              data : yaml,
              id : filter.id,
              name : filter.name,
              type : FILE_OPS.DELETE
            })}
          >
            <DeleteIcon />
          </IconButton>
        </Tooltip>
      </DialogActions>
    </Dialog>
  );
}

function resetSelectedFilter() {
  return { show : false, filter : null };
}

function MesheryFilters({ updateProgress, enqueueSnackbar, closeSnackbar, user, classes, selectedK8sContexts, catalogVisibility, toggleCatalogContent }) {
  const [page, setPage] = useState(0);
  const [search] = useState("");
  const [sortOrder] = useState("");
  const [count, setCount] = useState(0);
  const modalRef = useRef(null);
  const [pageSize, setPageSize] = useState(10);
  const [filters, setFilters] = useState([]);
  const [selectedFilter, setSelectedFilter] = useState(resetSelectedFilter());
  const [selectedRowData, setSelectedRowData] = useState(null);
  const [extensionPreferences, setExtensionPreferences] = useState({});
  const [viewType, setViewType] = useState(
    /**  @type {TypeView} */
    ("grid")
  );
  const FILTER_URL = "/api/filter"
  const DEPLOY_URL = FILTER_URL + "/deploy";
  const CLONE_URL = "/clone";

  const [modalOpen, setModalOpen] = useState({
    open : false,
    filter_file : null,
    deploy : false,
    name : "",
    count : 0
  });

  const [importModal, setImportModal] = useState({
    open : false
  })
  const [loading, stillLoading] = useState(true);

  const catalogContentRef = useRef();
  const catalogVisibilityRef = useRef();
  const disposeConfSubscriptionRef = useRef(null);

  // const getMuiTheme = () => createTheme({
  //   overrides : {
  //     MuiInput : {
  //       underline : {
  //         "&:hover:not(.Mui-disabled):before" : {
  //           borderBottom : "2px solid #222"
  //         },
  //         "&:after" : {
  //           borderBottom : "2px solid #222"
  //         }
  //       }
  //     },
  //     MUIDataTableSearch : {
  //       searchIcon : {
  //         color : "#607d8b",
  //         marginTop : "7px",
  //         marginRight : "8px",
  //       },
  //       clearIcon : {
  //         "&:hover" : {
  //           color : "#607d8b"
  //         }
  //       },
  //     },
  //     MUIDataTableSelectCell : {
  //       checkboxRoot : {
  //         '&$checked' : {
  //           color : '#607d8b',
  //         },
  //       },
  //     },
  //     MUIDataTableToolbar : {
  //       iconActive : {
  //         color : "#222"
  //       },
  //       icon : {
  //         "&:hover" : {
  //           color : "#607d8b"
  //         }
  //       },
  //     },
  //   }
  // })

  const ACTION_TYPES = {
    FETCH_FILTERS : {
      name : "FETCH_FILTERS",
      error_msg : "Failed to fetch filter",
    },
    DELETE_FILTERS : {
      name : "DELETE_FILTERS",
      error_msg : "Failed to delete filter file",
    },
    DEPLOY_FILTERS : {
      name : "DEPLOY_FILTERS",
      error_msg : "Failed to deploy filter file",
    },
    UNDEPLOY_FILTERS : {
      name : "UNDEPLOY_FILTERS",
      error_msg : "Failed to undeploy filter file",
    },
    UPLOAD_FILTERS : {
      name : "UPLOAD_FILTERS",
      error_msg : "Failed to upload filter file",
    },
    CLONE_FILTERS : {
      name : "CLONE_FILTER",
      error_msg : "Failed to clone filter file"
    }
  };

  const searchTimeout = useRef(null);

  const handleUploadImport = () => {
    setImportModal({
      open : true
    });
  }

  const handleUploadImportClose = () => {
    setImportModal({
      open : false
    });
  }

  const handleCatalogPreference = (catalogPref) => {
    let body = Object.assign({}, extensionPreferences)
    body["catalogContent"] = catalogPref

    dataFetch(
      "/api/user/prefs",
      {
        method : "POST",
        credentials : "include",
        body : JSON.stringify({ usersExtensionPreferences : body })
      },
      () => {
        enqueueSnackbar(`Catalog Content was ${catalogPref ? "enab" : "disab"}led`,
          { variant : 'success',
            autoHideDuration : 4000,
            action : (key) => (
              <IconButton
                key="close"
                aria-label="Close"
                color="inherit"
                onClick={() => closeSnackbar(key)}
              >
                <CloseIcon />
              </IconButton>
            ),
          });
      },
      err => console.error(err),
    )
  }

  const fetchUserPrefs = () => {
    dataFetch(
      "/api/user/prefs",
      {
        method : "GET",
        credentials : "include",
      },
      (result) => {
        if (result) {
          setExtensionPreferences(result?.usersExtensionPreferences)
        }
      },
      err => console.error(err)
    )
  }

  const handleCatalogVisibility = () => {
    handleCatalogPreference(!catalogVisibilityRef.current);
    catalogVisibilityRef.current = !catalogVisibility
    toggleCatalogContent({ catalogVisibility : !catalogVisibility });
  }

  useEffect(() => {
    fetchUserPrefs();
    handleSetFilters(filters)
  }, [catalogVisibility])

  useEffect(() => {
    catalogVisibilityRef.current = catalogVisibility
    const fetchCatalogFilters = fetchCatalogFilter({
      selector : {
        search : "",
        order : ""
      }
    }).subscribe({
      next : (result) => {
        catalogContentRef.current = result?.catalogFilters;
        initFiltersSubscription();
      },
      error : (err) => console.log("There was an error fetching Catalog Filter: ", err)
    });

    return () => {
      fetchCatalogFilters.unsubscribe();
      disposeConfSubscriptionRef.current.dispose();
    }
  }, [])

  /**
   * fetchFilters constructs the queries based on the parameters given
   * and fetches the filters
   * @param {number} page current page
   * @param {number} pageSize items per page
   * @param {string} search search string
   * @param {string} sortOrder order of sort
   */
  function fetchFilters(page, pageSize, search, sortOrder) {
    if (!search) search = "";
    if (!sortOrder) sortOrder = "";

    const query = `?page=${page}&page_size=${pageSize}&search=${encodeURIComponent(search)}&order=${encodeURIComponent(
      sortOrder
    )}`;

    updateProgress({ showProgress : true });

    dataFetch(
      `/api/filter${query}`,
      { credentials : "include" },
      (result) => {
        console.log("FilterFile API", `/api/filter${query}`);
        updateProgress({ showProgress : false });
        if (result) {
          handleSetFilters(result.filters || []);
          setPage(result.page || 0);
          setPageSize(result.page_size || 0);
          setCount(result.total_count || 0);
        }
      },
      // handleError
      handleError(ACTION_TYPES.FETCH_FILTERS)
    );
  }

  const handleDeploy = (filter_file, name) => {
    dataFetch(
      ctxUrl(DEPLOY_URL, selectedK8sContexts),
      { credentials : "include", method : "POST", body : filter_file },
      () => {
        console.log("FilterFile Deploy API", `/api/filter/deploy`);
        enqueueSnackbar(`"${name}" Filter deployed`, {
          variant : "success",
          action : function Action(key) {
            return (
              <IconButton key="close" aria-label="Close" color="inherit" onClick={() => closeSnackbar(key)}>
                <CloseIcon />
              </IconButton>
            );
          },
          autoHideDuration : 2000,
        });
        updateProgress({ showProgress : false });
      },
      handleError(ACTION_TYPES.DEPLOY_FILTERS)
    );
  };

  const handleUndeploy = (filter_file, name) => {
    dataFetch(
      ctxUrl(DEPLOY_URL, selectedK8sContexts),
      { credentials : "include", method : "DELETE", body : filter_file },
      () => {
        updateProgress({ showProgress : false });
        enqueueSnackbar(`"${name}" Filter undeployed`, {
          variant : "success",
          action : function Action(key) {
            return (
              <IconButton key="close" aria-label="Close" color="inherit" onClick={() => closeSnackbar(key)}>
                <CloseIcon />
              </IconButton>
            );
          },
          autoHideDuration : 2000,
        });
      },
      handleError(ACTION_TYPES.UNDEPLOY_FILTERS)
    );
  };

  function handleClone(filterID, name) {
    updateProgress({ showProgress : true });
    dataFetch(FILTER_URL.concat(CLONE_URL, "/", filterID),
      {
        credentials : "include",
        method : "POST",
      },
      () => {
        updateProgress({ showProgress : false });
        enqueueSnackbar(`"${name}" Filter cloned`, {
          variant : "success",
          action : function Action(key) {
            return (
              <IconButton key="close" aria-label="Close" color="inherit" onClick={() => closeSnackbar(key)}>
                <CloseIcon />
              </IconButton>
            );
          },
          autoHideDuration : 2000,
        });
      },
      handleError(ACTION_TYPES.CLONE_FILTERS),
    );
  }

  // function handleError(error) {
  const handleError = (action) => (error) => {
    updateProgress({ showProgress : false });

    enqueueSnackbar(`${action.error_msg}: ${error}`, {
      variant : "error",
      action : function Action(key) {
        return (
          <IconButton key="close" aria-label="Close" color="inherit" onClick={() => closeSnackbar(key)}>
            <CloseIcon />
          </IconButton>
        );
      },
      autoHideDuration : 8000,
    });
  };

  const handleModalOpen = (e, filter_file, name, isDeploy) => {
    e.stopPropagation()
    setModalOpen({
      open : true,
      filter_file : filter_file,
      deploy : isDeploy,
      name : name,
      count : getComponentsinFile(filter_file)
    });
  }

  const handleSetFilters = (filters) => {
    if (catalogVisibilityRef.current && catalogContentRef.current?.length > 0) {
      setFilters([...catalogContentRef.current, ...filters.filter(content => content.visibility !== "public")])
      return
    }
    setFilters(filters.filter(content => content.visibility !== "public"))
  }

  const initFiltersSubscription = (pageNo = page.toString(), pagesize = pageSize.toString(), searchText = search, order = sortOrder) => {
    if (disposeConfSubscriptionRef.current) {
      disposeConfSubscriptionRef.current.dispose();
    }
    const configurationSubscription = ConfigurationSubscription((result) => {
      stillLoading(false);
      setPage(result.configuration?.filters.page || 0);
      setPageSize(result.configuration?.filters.page_size || 0);
      setCount(result.configuration?.filters.total_count || 0);
      handleSetFilters(result.configuration?.filters.filters);
    },
    {
      applicationSelector : {
        pageSize : pagesize,
        page : pageNo,
        search : searchText,
        order : order
      },
      patternSelector : {
        pageSize : pagesize,
        page : pageNo,
        search : searchText,
        order : order
      },
      filterSelector : {
        pageSize : pagesize,
        page : pageNo,
        search : searchText,
        order : order
      }
    });
    disposeConfSubscriptionRef.current = configurationSubscription
  }

  const handleModalClose = () => {
    setModalOpen({
      open : false,
      filter_file : null,
      name : "",
      count : 0
    });
  }

  function resetSelectedRowData() {
    return () => {
      setSelectedRowData(null);
    };
  }

  async function handleSubmit({ data, name, id, type }) {
    // TODO: use filter name
    console.info("posting filter", name);
    updateProgress({ showProgress : true });
    if (type === FILE_OPS.DELETE) {
      const response = await showmodal(1);
      if (response == "No") {
        updateProgress({ showProgress : false });
        return;
      }
      dataFetch(
        `/api/filter/${id}`,
        { credentials : "include", method : "DELETE" },
        () => {
          console.log("FilterFile API", `/api/filter/${id}`);
          updateProgress({ showProgress : false });
          enqueueSnackbar(`"${name}" Filter deleted`, {
            variant : "success",
            action : function Action(key) {
              return (
                <IconButton key="close" aria-label="Close" color="inherit" onClick={() => closeSnackbar(key)}>
                  <CloseIcon />
                </IconButton>
              );
            },
            autoHideDuration : 2000,
          });
          resetSelectedRowData()();
        },
        // handleError
        handleError(ACTION_TYPES.DELETE_FILTERS)
      );
    }

    if (type === FILE_OPS.FILE_UPLOAD || type === FILE_OPS.URL_UPLOAD) {
      let body = { save : true }
      if (type === FILE_OPS.FILE_UPLOAD) {
        body = JSON.stringify({ ...body, filter_data : { filter_file : data } })
      }
      if (type === FILE_OPS.URL_UPLOAD) {
        body = JSON.stringify({ ...body, url : data })
      }
      dataFetch(
        `/api/filter`,
        { credentials : "include", method : "POST", body },
        () => {
          console.log("FilterFile API", `/api/filter`);
          updateProgress({ showProgress : false });
        },
        // handleError
        handleError(ACTION_TYPES.UPLOAD_FILTERS)
      );
    }
  }

  function uploadHandler(ev) {
    if (!ev.target.files?.length) return;

    const file = ev.target.files[0];

    // Create a reader
    const reader = new FileReader();
    reader.addEventListener("load", (event) => {
      handleSubmit({
        data : event.target.result,
        name : file?.name || "meshery_" + Math.floor(trueRandom() * 100),
        type : FILE_OPS.FILE_UPLOAD
      });
    });
    reader.readAsText(file);
  }

  function urlUploadHandler(link) {
    console.log("handling things....")
    handleSubmit({
      data : link,
      name : "meshery_" + Math.floor(trueRandom() * 100),
      type : FILE_OPS.URL_UPLOAD
    });
  }

  const columns = [
    {
      name : "name",
      label : "Filter Name",
      options : {
        filter : false,
        sort : true,
        searchable : true,
        customHeadRender : function CustomHead({ index, ...column }, sortColumn) {
          return (
            <TableCell key={index} onClick={() => sortColumn(index)}>
              <TableSortLabel active={column.sortDirection != null} direction={column.sortDirection || "asc"}>
                <b>{column.label}</b>
              </TableSortLabel>
            </TableCell>
          );
        },
      },
    },
    {
      name : "created_at",
      label : "Upload Timestamp",
      options : {
        filter : false,
        sort : true,
        searchable : true,
        customHeadRender : function CustomHead({ index, ...column }, sortColumn) {
          return (
            <TableCell key={index} onClick={() => sortColumn(index)}>
              <TableSortLabel active={column.sortDirection != null} direction={column.sortDirection || "asc"}>
                <b>{column.label}</b>
              </TableSortLabel>
            </TableCell>
          );
        },
        customBodyRender : function CustomBody(value) {
          return <Moment format="LLLL">{value}</Moment>;
        },
      },
    },
    {
      name : "updated_at",
      label : "Update Timestamp",
      options : {
        filter : false,
        sort : true,
        searchable : true,
        customHeadRender : function CustomHead({ index, ...column }, sortColumn) {
          return (
            <TableCell key={index} onClick={() => sortColumn(index)}>
              <TableSortLabel active={column.sortDirection != null} direction={column.sortDirection || "asc"}>
                <b>{column.label}</b>
              </TableSortLabel>
            </TableCell>
          );
        },
        customBodyRender : function CustomBody(value) {
          return <Moment format="LLLL">{value}</Moment>;
        },
      },
    },
    {
      name : "visibility",
      label : "Visibility",
      options : {
        filter : false,
        sort : true,
        searchable : true,
        customHeadRender : function CustomHead({ index, ...column }) {
          return (
            <TableCell key={index}>
              <b>{column.label}</b>
            </TableCell>
          );
        },
        customBodyRender : function CustomBody(_, tableMeta) {
          const visibility = filters[tableMeta.rowIndex].visibility
          return (
            <>
              <img src={`/static/img/${visibility}.svg`} />
            </>
          );
        },
      },
    },
    {
      name : "Actions",
      options : {
        filter : false,
        sort : false,
        searchable : false,
        customHeadRender : function CustomHead({ index, ...column }) {
          return (
            <TableCell key={index}>
              <b>{column.label}</b>
            </TableCell>
          );
        },
        customBodyRender : function CustomBody(_, tableMeta) {
          const rowData = filters[tableMeta.rowIndex];
          const visibility = filters[tableMeta.rowIndex].visibility
          return (
            <>
              {visibility === "public" ? <IconButton onClick={(e) => {
                e.stopPropagation();
                handleClone(rowData.id, rowData.name)
              }
              }>
                <img src="/static/img/clone.svg" />
              </IconButton>
                :
                <TooltipIcon
                  title="Config"
                  onClick={(e) => {
                    e.stopPropagation()
                    setSelectedRowData(filters[tableMeta.rowIndex])
                  }}
                >
                  <EditIcon
                    aria-label="config"
                    color="inherit"
                  />
<<<<<<< HEAD
                </IconButton>}
              <IconButton>
=======
                </TooltipIcon> }
              <TooltipIcon
                title="Deploy"
                onClick={(e) => handleModalOpen(e, rowData.filter_file, rowData.name, true)}
              >
>>>>>>> 38e974a1
                <DoneAllIcon
                  aria-label="deploy"
                  color="inherit"
                  data-cy="deploy-button"
                />
              </TooltipIcon>
              <TooltipIcon
                title="Undeploy"
                onClick={(e) => handleModalOpen(e, rowData.filter_file, rowData.name, false)}
              >
                <UndeployIcon fill="#8F1F00" data-cy="undeploy-button" />
              </TooltipIcon>
            </>
          );
        },
      },
    },
  ];

  columns.forEach((column, idx) => {
    if (column.name === sortOrder.split(" ")[0]) {
      columns[idx].options.sortDirection = sortOrder.split(" ")[1];
    }
  });

  async function showmodal(count) {
    let response = await modalRef.current.show({
      title : `Delete ${count ? count : ""} Filter${count > 1 ? "s" : ''}?`,

      subtitle : `Are you sure you want to delete ${count > 1 ? "these" : 'this'} ${count ? count : ""} filter${count > 1 ? "s" : ''}?`,

      options : ["Yes", "No"],
    })
    return response;
  }

  function deleteFilter(id) {
    dataFetch(
      `/api/filter/${id}`,
      {
        method : "DELETE",
        credentials : "include",
      },
      () => {
        updateProgress({ showProgress : false });

        enqueueSnackbar("Filter deleted", {
          variant : "success",
          autoHideDuration : 2000,
          action : function Action(key) {
            return (
              <IconButton key="close" aria-label="Close" color="inherit" onClick={() => closeSnackbar(key)}>
                <CloseIcon />
              </IconButton>
            );
          },
        });

      },
      handleError("Failed To Delete Filter")
    );
  }

  const options = {
    filter : false,
    sort : !(user && user.user_id === "meshery"),
    search : !(user && user.user_id === "meshery"),
    filterType : "textField",
    responsive : "scrollFullHeight",
    resizableColumns : true,
    serverSide : true,
    count,
    rowsPerPage : pageSize,
    rowsPerPageOptions : [10, 20, 25],
    fixedHeader : true,
    page,
    print : false,
    download : false,
    textLabels : {
      selectedRows : {
        text : "filter(s) selected"
      }
    },

    onRowsDelete : async function handleDelete(row) {
      let response = await showmodal(Object.keys(row.lookup).length)
      console.log(response)
      if (response === "Yes") {
        const fid = Object.keys(row.lookup).map((idx) => filters[idx]?.id);
        fid.forEach((fid) => deleteFilter(fid));
      }
      // if (response === "No")
      // fetchFilters(page, pageSize, search, sortOrder);
    },

    onTableChange : (action, tableState) => {
      const sortInfo = tableState.announceText ? tableState.announceText.split(" : ") : [];
      let order = "";
      if (tableState.activeColumn) {
        order = `${columns[tableState.activeColumn].name} desc`;
      }

      switch (action) {
        case "changePage":
          initFiltersSubscription(tableState.page.toString(), pageSize.toString(), search, sortOrder)
          break;
        case "changeRowsPerPage":
          initFiltersSubscription(page.toString(), tableState.rowsPerPage.toString(), search, sortOrder);
          break;
        case "search":
          if (searchTimeout.current) {
            clearTimeout(searchTimeout.current);
          }
          searchTimeout.current = setTimeout(() => {
            if (search !== tableState.searchText) {
              fetchFilters(page, pageSize, search, sortOrder);
            }
          }, 500);
          break;
        case "sort":
          if (sortInfo.length == 2) {
            if (sortInfo[1] === "ascending") {
              order = `${columns[tableState.activeColumn].name} asc`;
            } else {
              order = `${columns[tableState.activeColumn].name} desc`;
            }
          }
          if (order !== sortOrder) {
            initFiltersSubscription(page.toString(), pageSize.toString(), search, order);
          }
          break;
      }
    },
    setRowProps : (row, dataIndex, rowIndex) => {
      return {
        "data-cy" : `config-row-${rowIndex}`
      }
    },
    setTableProps : () => {
      return {
        "data-cy" : "filters-grid"
      }
    }
  };

  if (loading) {
    return <LoadingScreen animatedIcon="AnimatedFilter" message="Loading Filters..." />;
  }

  return (
    <>

      <NoSsr>
        {selectedRowData && Object.keys(selectedRowData).length > 0 && (
          <YAMLEditor filter={selectedRowData} onClose={resetSelectedRowData()} onSubmit={handleSubmit} classes={classes} />
        )}
        <div className={classes.topToolbar} >
          {!selectedFilter.show && (filters.length > 0 || viewType === "table") && <div className={classes.createButton}>
            <div>
              <Button
                aria-label="Add Filter"
                variant="contained"
                color="primary"
                size="large"
                // @ts-ignore
                onClick={handleUploadImport}
                style={{ marginRight : "2rem" }}
              >
                <PublishIcon className={classes.addIcon} data-cy="import-button" />
                Import Filters
              </Button>
            </div>
          </div>
          }
          <div style={{ justifySelf : "flex-end", marginLeft : "auto", paddingRight : "1rem", paddingTop : "0.2rem" }}>
            <CatalogFilter catalogVisibility={catalogVisibility} handleCatalogVisibility={handleCatalogVisibility} />
          </div>
          {!selectedFilter.show &&
            <div className={classes.viewSwitchButton}>
              <ViewSwitch data-cy="table-view" view={viewType} changeView={setViewType} />
            </div>
          }
        </div>
        {
          !selectedFilter.show && viewType === "table" &&
          <MUIDataTable
            title={<div className={classes.tableHeader}>Filters</div>}
            data={filters}
            columns={columns}
            // @ts-ignore
            options={options}
            className={classes.muiRow}
          />

        }
        {
          !selectedFilter.show && viewType === "grid" &&
          // grid vieww
          <FiltersGrid
            filters={filters}
            handleDeploy={handleDeploy}
            handleUndeploy={handleUndeploy}
            handleSubmit={handleSubmit}
            handleClone={handleClone}
            urlUploadHandler={urlUploadHandler}
            uploadHandler={uploadHandler}
            setSelectedFilter={setSelectedFilter}
            selectedFilter={selectedFilter}
            pages={Math.ceil(count / pageSize)}
            setPage={setPage}
            selectedPage={page}
            UploadImport={UploadImport}
          />
        }
        <ConfirmationMsg
          open={modalOpen.open}
          handleClose={handleModalClose}
          submit={
            { deploy : () => handleDeploy(modalOpen.filter_file, modalOpen.name), unDeploy : () => handleUndeploy(modalOpen.filter_file, modalOpen.name) }
          }
          isDelete={!modalOpen.deploy}
          title={modalOpen.name}
          componentCount={modalOpen.count}
          tab={modalOpen.deploy ? 0 : 1}
        />
        <PromptComponent ref={modalRef} />
        <UploadImport open={importModal.open} handleClose={handleUploadImportClose} aria-label="URL upload button" handleUrlUpload={urlUploadHandler} handleUpload={uploadHandler} configuration="Filter" />
      </NoSsr>
    </>
  );
}

const mapDispatchToProps = (dispatch) => ({
  updateProgress : bindActionCreators(updateProgress, dispatch),
  toggleCatalogContent : bindActionCreators(toggleCatalogContent, dispatch)
});

const mapStateToProps = (state) => {
  return {
    user : state.get("user")?.toObject(), selectedK8sContexts : state.get("selectedK8sContexts"),
    catalogVisibility : state.get("catalogVisibility")
  };
};

// @ts-ignore
export default withStyles(styles)(connect(mapStateToProps, mapDispatchToProps)(withSnackbar(MesheryFilters)));<|MERGE_RESOLUTION|>--- conflicted
+++ resolved
@@ -756,16 +756,11 @@
                     aria-label="config"
                     color="inherit"
                   />
-<<<<<<< HEAD
-                </IconButton>}
-              <IconButton>
-=======
                 </TooltipIcon> }
               <TooltipIcon
                 title="Deploy"
                 onClick={(e) => handleModalOpen(e, rowData.filter_file, rowData.name, true)}
               >
->>>>>>> 38e974a1
                 <DoneAllIcon
                   aria-label="deploy"
                   color="inherit"
