import React, { Component } from "react";
import PropTypes from "prop-types";
import { withStyles } from "@material-ui/core/styles";
import { NoSsr, Typography, IconButton } from "@material-ui/core";
import { connect } from "react-redux";
import { bindActionCreators } from "redux";
import CloseIcon from "@material-ui/icons/Close";
import { withSnackbar } from "notistack";
import dataFetch from "../lib/data-fetch";
import GrafanaConfigComponent from "./GrafanaConfigComponent";
import GrafanaSelectionComponent from "./GrafanaSelectionComponent";
import GrafanaDisplaySelection from "./GrafanaDisplaySelection";
// import GrafanaCharts from './GrafanaCharts';
import { updateGrafanaConfig, updateProgress } from "../lib/store";
import GrafanaCustomCharts from "./GrafanaCustomCharts";
import fetchAvailableAddons from "./graphql/queries/AddonsStatusQuery";

const grafanaStyles = (theme) => ({
  root : { padding : theme.spacing(5), },
  buttons : { display : "flex",
    //   justifyContent: 'flex-end',
  },
  button : { marginTop : theme.spacing(3),
    //   marginLeft: theme.spacing(1),
  },
  margin : { margin : theme.spacing(1), },
  chartTitle : { textAlign : "center", },
  icon : { width : theme.spacing(2.5), },
  alignRight : { textAlign : "right", },
  formControl : { margin : theme.spacing(1),
    minWidth : 180, },
  panelChips : { display : "flex",
    flexWrap : "wrap", },
  panelChip : { margin : theme.spacing(0.25), },
  chartTitle : { marginLeft : theme.spacing(3),
    marginTop : theme.spacing(2), },
});

const getGrafanaBoards = (self, cb = () => {}) => {
  const {
    grafanaURL, grafanaAPIKey, grafanaBoardSearch, selectedBoardsConfigs
  } = self.state;
  if (typeof grafanaURL === "undefined" || grafanaURL === "") {
    return;
  }
  self.props.updateProgress({ showProgress : true });
  dataFetch(
    `/api/telemetry/metrics/grafana/boards?dashboardSearch=${grafanaBoardSearch}`,
    { credentials : "same-origin",
      method : "GET",
      credentials : "include", },
    (result) => {
      self.props.updateProgress({ showProgress : false });
      if (typeof result !== "undefined") {
        self.setState({ grafanaBoards : result });
        self.props.updateGrafanaConfig({ grafana : {
          grafanaURL,
          grafanaAPIKey,
          grafanaBoardSearch,
          grafanaBoards : result,
          selectedBoardsConfigs,
        }, });
        cb()
      }
    },
    self.handleError("There was an error communicating with Grafana")
  );
};

export const submitGrafanaConfigure = (self, cb) => {
  const {
    grafanaURL, grafanaAPIKey, grafanaBoards, grafanaBoardSearch, selectedBoardsConfigs
  } = self.state;
  if (grafanaURL === "") {
    return;
  }
  const data = { grafanaURL,
    grafanaAPIKey, };
  const params = Object.keys(data)
    .map((key) => `${encodeURIComponent(key)}=${encodeURIComponent(data[key])}`)
    .join("&");
  // console.log(`data to be submitted for load test: ${params}`);
  self.props.updateProgress({ showProgress : true });
  dataFetch(
    "/api/telemetry/metrics/grafana/config",
    {
      credentials : "same-origin",
      method : "POST",
      credentials : "include",
      headers : { "Content-Type" : "application/x-www-form-urlencoded;charset=UTF-8", },
      body : params,
    },
    (result) => {
      self.props.updateProgress({ showProgress : false });
      if (typeof result !== "undefined") {
        self.props.enqueueSnackbar("Grafana was successfully configured!", { variant : "success",
          autoHideDuration : 2000,
          action : function Loader(key) {
            return (
              <IconButton key="close" aria-label="Close" color="inherit" onClick={() => self.props.closeSnackbar(key)}>
                <CloseIcon />
              </IconButton>
            );
          }, });
        self.setState({ grafanaConfigSuccess : true });
        self.props.updateGrafanaConfig({ grafana : {
          grafanaURL,
          grafanaAPIKey,
          grafanaBoardSearch,
          grafanaBoards,
          selectedBoardsConfigs,
        }, });
        getGrafanaBoards(self, cb);
      }
    },
    self.handleError("There was an error communicating with Grafana")
  );
};

class GrafanaComponent extends Component {
  constructor(props) {
    super(props);

    this.state = {
      urlError : false,

      grafanaConfigSuccess : props.grafana.grafanaURL !== "",
      grafanaBoardSearch : "",
      grafanaURL : props.grafana.grafanaURL,
      grafanaAPIKey : props.grafana.grafanaAPIKey,
      grafanaBoards : props.grafana.grafanaBoards,
      selectedBoardsConfigs : props.grafana.selectedBoardsConfigs,
      ts : props.grafana.ts,
    };
  }

  UNSAFE_componentWillReceiveProps(nextProps) {
    const { grafanaURL, grafanaAPIKey, selectedBoardsConfigs } = nextProps.grafana;
    if (nextProps.grafana.ts > this.state.ts) {
      this.setState(
        {
          grafanaURL,
          grafanaAPIKey,
          selectedBoardsConfigs,
          grafanaConfigSuccess : grafanaURL !== "",
          ts : nextProps.ts,
        },
        () => getGrafanaBoards(this)
      );
    }
    return {};
  }

  componentDidMount() {
    const self = this;

<<<<<<< HEAD
    if(self.props.isMeshConfigured)
      dataFetch(
        "/api/telemetry/metrics/grafana/config",
        {
          method: "GET",
          credentials: "include",
          headers: {
            "Content-Type": "application/x-www-form-urlencoded;charset=UTF-8",
          },
        },
        (result) => {
          self.props.updateProgress({ showProgress: false });
          if (!(typeof result !== "undefined" && result?.grafanaURL && result?.grafanaURL !="")) {
            let selector = {
              serviceMesh: "ALL_MESH",
            };
            fetchAvailableAddons(selector).subscribe({
              next: (res) => {
=======
    dataFetch(
      "/api/telemetry/metrics/grafana/config",
      { method : "GET",
        credentials : "include",
        headers : { "Content-Type" : "application/x-www-form-urlencoded;charset=UTF-8", }, },
      (result) => {
        self.props.updateProgress({ showProgress : false });
        if (!(typeof result !== "undefined" && result?.grafanaURL && result?.grafanaURL !="")) {
          let selector = { serviceMesh : "ALL_MESH", };
          fetchAvailableAddons(selector).subscribe({ next : (res) => {
>>>>>>> 649f7472
              res?.addonsState?.forEach((addon) => {
                if (addon.name === "grafana" && self.state.grafanaURL === "") {
                  self.setState({ grafanaURL : "http://" + addon.endpoint })
                  submitGrafanaConfigure(self, () => self.setState({ selectedBoardsConfigs : self.state.grafanaBoards?.[2]
                    ? [self.state.grafanaBoards[2]]
                    : [] }));
                }
              });
<<<<<<< HEAD
              },
              error: (err) => console.log("error registering grafana: " + err),
            });
          }
        },
        self.handleError("There was an error communicating with grafana config")
      )
    
=======
          },
          error : (err) => console.log("error registering grafana: " + err), });
        }
      },
      self.handleError("There was an error communicating with grafana config")
    )

>>>>>>> 649f7472
  }

  handleChange = (name) => (event) => {
    if (name === "grafanaURL" && event.target.value !== "") {
      this.setState({ urlError : false });
    }
    if (name === "grafanaBoardSearch") {
      if (this.boardSearchTimeout) clearTimeout(this.boardSearchTimeout);
      this.boardSearchTimeout = setTimeout(() => getGrafanaBoards(this), 500); // to delay the search by a few.
    }

    this.setState({ [name] : event.target.value });
  };

  handleChangeApiKey = (event) => {
    this.setState({ grafanaAPIKey : event.target.value });
  };

  handleGrafanaConfigure = () => {
    const { grafanaURL } = this.state;
    if (
      grafanaURL === "" ||
      !(grafanaURL.toLowerCase().startsWith("http://") || grafanaURL.toLowerCase().startsWith("https://"))
    ) {
      this.setState({ urlError : true });
      return;
    }
    submitGrafanaConfigure(this);
  };

  handleError = (msg) => () => {
    const self = this;
    // this.setState({timerDialogOpen: false });
    this.props.updateProgress({ showProgress : false });
    this.props.enqueueSnackbar(msg, { variant : "error",
      action : (key) => (
        <IconButton key="close" aria-label="Close" color="inherit" onClick={() => self.props.closeSnackbar(key)}>
          <CloseIcon />
        </IconButton>
      ),
      autoHideDuration : 8000, });
  };

  handleGrafanaChipDelete = () => {
    this.props.updateProgress({ showProgress : true });
    const self = this;
    dataFetch(
      "/api/telemetry/metrics/grafana/config",
      { credentials : "same-origin",
        method : "DELETE",
        credentials : "include", },
      (result) => {
        this.props.updateProgress({ showProgress : false });
        if (typeof result !== "undefined") {
          self.setState({
            grafanaConfigSuccess : false,
            grafanaURL : "",
            grafanaAPIKey : "",
            grafanaBoardSearch : "",
            grafanaBoards : [],
            selectedBoardsConfigs : [],
          });
          self.props.updateGrafanaConfig({ grafana : {
            grafanaURL : "",
            grafanaAPIKey : "",
            grafanaBoardSearch : "",
            grafanaBoards : [],
            selectedBoardsConfigs : [],
          }, });
        }
      },
      self.handleError("There was an error communicating with Grafana")
    );
  };

  handleGrafanaClick = () => {
    this.props.updateProgress({ showProgress : true });
    const self = this;
    dataFetch(
      "/api/telemetry/metrics/grafana/ping",
      { credentials : "same-origin",
        credentials : "include", },
      (result) => {
        this.props.updateProgress({ showProgress : false });
        if (typeof result !== "undefined") {
          this.props.enqueueSnackbar("Grafana successfully pinged!", { variant : "success",
            autoHideDuration : 2000,
            action : (key) => (
              <IconButton key="close" aria-label="Close" color="inherit" onClick={() => self.props.closeSnackbar(key)}>
                <CloseIcon />
              </IconButton>
            ), });
        }
      },
      self.handleError("Could not ping Grafana.")
    );
  };

  addSelectedBoardPanelConfig = (boardsSelection) => {
    const { selectedBoardsConfigs } = this.state;

    if (boardsSelection && boardsSelection.panels && boardsSelection.panels.length) {
      selectedBoardsConfigs.push(boardsSelection);
      this.persistBoardSelection(selectedBoardsConfigs);
    }
  };

  deleteSelectedBoardPanelConfig = (indexes) => {
    const { selectedBoardsConfigs } = this.state;
    indexes.sort();
    for (let i = indexes.length - 1; i >= 0; i--) {
      selectedBoardsConfigs.splice(indexes[i], 1);
    }
    this.persistBoardSelection(selectedBoardsConfigs);
  };

  persistBoardSelection(selectedBoardsConfigs) {
    const {
      grafanaURL, grafanaAPIKey, grafanaBoards, grafanaBoardSearch
    } = this.state;
    const self = this;
    dataFetch(
      "/api/telemetry/metrics/grafana/boards",
      {
        credentials : "same-origin",
        method : "POST",
        credentials : "include",
        headers : { "Content-Type" : "application/json;charset=UTF-8", },
        body : JSON.stringify(selectedBoardsConfigs),
      },
      (result) => {
        this.props.updateProgress({ showProgress : false });
        if (typeof result !== "undefined") {
          self.setState({ selectedBoardsConfigs });
          self.props.updateGrafanaConfig({ grafana : {
            grafanaURL,
            grafanaAPIKey,
            grafanaBoardSearch,
            grafanaBoards,
            selectedBoardsConfigs,
          }, });

          self.props.enqueueSnackbar("Grafana board selection was successfully saved!", { variant : "success",
            autoHideDuration : 2000,
            action : (key) => (
              <IconButton key="close" aria-label="Close" color="inherit" onClick={() => self.props.closeSnackbar(key)}>
                <CloseIcon />
              </IconButton>
            ), });
        }
      },
      self.handleError("There was an error persisting the board selection")
    );
  }

  render() {
    const { classes } = this.props;
    const {
      urlError,
      grafanaURL,
      grafanaConfigSuccess,
      grafanaAPIKey,
      grafanaBoards,
      grafanaBoardSearch,
      selectedBoardsConfigs,
    } = this.state;
    if (grafanaConfigSuccess) {
      let displaySelec = "";
      if (selectedBoardsConfigs.length > 0) {
        displaySelec = (
          <React.Fragment>
            <GrafanaDisplaySelection
              boardPanelConfigs={selectedBoardsConfigs}
              deleteSelectedBoardPanelConfig={this.deleteSelectedBoardPanelConfig}
            />

            <Typography variant="h6" gutterBottom className={classes.chartTitle}>
              Grafana charts
            </Typography>
            {/* <GrafanaCharts
                  boardPanelConfigs={selectedBoardsConfigs}
                  grafanaURL={grafanaURL} /> */}
            <div style={{ padding : "0 1rem" }}>
              <GrafanaCustomCharts
                boardPanelConfigs={selectedBoardsConfigs}
                grafanaURL={grafanaURL}
                grafanaAPIKey={grafanaAPIKey}
              />
            </div>
          </React.Fragment>
        );
      }

      return (
        <NoSsr>
          <React.Fragment>
            <GrafanaSelectionComponent
              grafanaURL={grafanaURL}
              grafanaBoards={grafanaBoards}
              grafanaBoardSearch={grafanaBoardSearch}
              handleGrafanaBoardSearchChange={this.handleChange}
              handleGrafanaChipDelete={this.handleGrafanaChipDelete}
              handleGrafanaClick={this.handleGrafanaClick}
              addSelectedBoardPanelConfig={this.addSelectedBoardPanelConfig}
              handleError={this.handleError("There was an error communicating with Grafana")}
            />
            {displaySelec}
          </React.Fragment>
        </NoSsr>
      );
    }
    return (
      <NoSsr>
        <GrafanaConfigComponent
          grafanaURL={grafanaURL && { label : grafanaURL, value : grafanaURL }}
          options={this.props.scannedGrafana.map((graf) => ({ label : graf, value : graf }))}
          grafanaAPIKey={grafanaAPIKey}
          urlError={urlError}
          handleChange={(name) => {
            // Simulating event.target.value
            return (value) => this.handleChange(name)({ target : { value } });
          }}
          handleChangeApiKey={this.handleChangeApiKey}
          handleGrafanaConfigure={this.handleGrafanaConfigure}
        />
      </NoSsr>
    );
  }
}

GrafanaComponent.propTypes = { classes : PropTypes.object.isRequired,
  scannedGrafana : PropTypes.array.isRequired, };

const mapDispatchToProps = (dispatch) => ({ updateGrafanaConfig : bindActionCreators(updateGrafanaConfig, dispatch),
  updateProgress : bindActionCreators(updateProgress, dispatch), });
const mapStateToProps = (st) => {
  const grafana = st.get("grafana").toJS();
  return { grafana : { ...grafana, ts : new Date(grafana.ts) } };
};

export default withStyles(grafanaStyles)(connect(mapStateToProps, mapDispatchToProps)(withSnackbar(GrafanaComponent)));<|MERGE_RESOLUTION|>--- conflicted
+++ resolved
@@ -154,7 +154,6 @@
   componentDidMount() {
     const self = this;
 
-<<<<<<< HEAD
     if(self.props.isMeshConfigured)
       dataFetch(
         "/api/telemetry/metrics/grafana/config",
@@ -173,18 +172,6 @@
             };
             fetchAvailableAddons(selector).subscribe({
               next: (res) => {
-=======
-    dataFetch(
-      "/api/telemetry/metrics/grafana/config",
-      { method : "GET",
-        credentials : "include",
-        headers : { "Content-Type" : "application/x-www-form-urlencoded;charset=UTF-8", }, },
-      (result) => {
-        self.props.updateProgress({ showProgress : false });
-        if (!(typeof result !== "undefined" && result?.grafanaURL && result?.grafanaURL !="")) {
-          let selector = { serviceMesh : "ALL_MESH", };
-          fetchAvailableAddons(selector).subscribe({ next : (res) => {
->>>>>>> 649f7472
               res?.addonsState?.forEach((addon) => {
                 if (addon.name === "grafana" && self.state.grafanaURL === "") {
                   self.setState({ grafanaURL : "http://" + addon.endpoint })
@@ -193,7 +180,6 @@
                     : [] }));
                 }
               });
-<<<<<<< HEAD
               },
               error: (err) => console.log("error registering grafana: " + err),
             });
@@ -201,16 +187,6 @@
         },
         self.handleError("There was an error communicating with grafana config")
       )
-    
-=======
-          },
-          error : (err) => console.log("error registering grafana: " + err), });
-        }
-      },
-      self.handleError("There was an error communicating with grafana config")
-    )
-
->>>>>>> 649f7472
   }
 
   handleChange = (name) => (event) => {
