import React from 'react';
import Grid from '@material-ui/core/Grid';
import { canExpand } from '@rjsf/utils';
import { CssBaseline,useTheme, withStyles } from '@material-ui/core';
import AddIcon from '../../../../assets/icons/AddIcon';
import { Box, IconButton, Typography } from '@material-ui/core';
import { CustomTextTooltip } from '../CustomTextTooltip';
import HelpOutlineIcon from '../../../../assets/icons/HelpOutlineIcon';
import ExpandMoreIcon from '../../../../assets/icons/ExpandMoreIcon';
import ExpandLessIcon from '../../../../assets/icons/ExpandLessIcon'
import ErrorOutlineIcon from '../../../../assets/icons/ErrorOutlineIcon';
import { ERROR_COLOR } from '../../../../constants/colors';
<<<<<<< HEAD
import { iconMedium } from '../../../../css/icons.styles';
const styles = (theme) => ({


=======
import { iconMedium, iconSmall } from '../../../../css/icons.styles';
>>>>>>> 5dfc3a47

  objectFieldGrid : {
    // paddingLeft: "0.6rem",
    padding : ".5rem",
    paddingTop : "0.7rem",
    // margin : ".5rem",
    backgroundColor : theme.palette.type === 'dark' ? "#303030" : "#f4f4f4",
    border : `1px solid  ${theme.palette.type === 'dark' ? "rgba(255, 255, 255, .45)" : "rgba(0, 0, 0, .125)"}`,
    width : "100%",
    margin : "0px"
  },
  typography : {
    fontFamily : "inherit",
    fontSize : 13,
  },

});

const ObjectFieldTemplate = ({
  description,
  title,
  properties,
  // required,
  disabled,
  readonly,
  uiSchema,
  idSchema,
  schema,
  formData,
  onAddClick,
  classes,
  rawErrors
}) => {
  const additional = schema?.__additional_property; // check if the object is additional
  const theme = useTheme();

  // If the parent type is an `array`, then expand the current object.
  const [show, setShow] = React.useState(schema?.p_type ? true : false);
  properties.forEach((property, index) => {
    if (schema.properties[property.name].type) {
      properties[index].type = schema.properties[property.name].type;
      properties[index].__additional_property =
        schema.properties[property.name]?.__additional_property || false;
    }
  });
  const CustomTitleField = ({ title, id, description, properties }) => {
    return <Box mb={1} mt={1} id={id} >
      <CssBaseline />
      <Grid container justify="flex-start" alignItems="center">
        {canExpand(schema, uiSchema, formData) ? (
          <Grid item={true} onClick={() => {
            if (!show) setShow(true);
          }}>
            <IconButton
              className="object-property-expand"
              onClick={onAddClick(schema)}
              disabled={disabled || readonly}
            >
              <AddIcon width="18px" height="18px" fill="white" style={{ backgroundColor : "#647881", width : "1.25rem", height : "1.25rem", color : "#ffffff", borderRadius : ".2rem" }} />
            </IconButton>
          </Grid>
        ) : (
          Object.keys(properties).length > 0 && (
            <Grid item={true}>
              <IconButton
                className="object-property-expand"
                onClick={() => setShow(!show)}
              >
                {show ? <ExpandLessIcon style={iconMedium} fill="gray" /> : <ExpandMoreIcon style={iconMedium} fill="gray"  />}
              </IconButton>
            </Grid>
          )
        )}

        <Grid item mb={1} mt={1}>
          <Typography variant="body1" className={classes.typography} style={{ fontWeight : "bold", display : "inline" }}>{title.charAt(0).toUpperCase() + title.slice(1)}{" "}
          </Typography>
          {description &&
            <CustomTextTooltip backgroundColor="#3C494F" title={description}>
              <IconButton disableTouchRipple="true" disableRipple="true" component="span" size="small">
<<<<<<< HEAD
                <HelpOutlineIcon width="14px" height="14px" fill={theme.palette.type === 'dark' ? "white" : "black"}  style={{ marginLeft : "4px", verticalAlign : "middle", ...iconMedium }}/>
=======
                <HelpOutlineIcon width="14px" height="14px" fill="gray" style={{ marginLeft : "4px", verticalAlign : "middle", ...iconSmall }}/>
>>>>>>> 5dfc3a47
              </IconButton>
            </CustomTextTooltip>}
          {rawErrors?.length &&
            <CustomTextTooltip backgroundColor={ERROR_COLOR} title={rawErrors?.map((error, index) => (
              <div key={index}>{error}</div>
            ))}>
              <IconButton disableTouchRipple="true" disableRipple="true" component="span" size="small">
                <ErrorOutlineIcon width="14px" height="14px" fill="red" style={{ marginLeft : "4px", verticalAlign : "middle", ...iconSmall }} />
              </IconButton>
            </CustomTextTooltip>}
        </Grid>


      </Grid>
    </Box>
  };

  const Properties = (<Grid container={true} spacing={2} className={classes.objectFieldGrid} style={Object.keys(properties).length === 0 || schema["$schema"] ? { border : "none" } : null}>
    {properties.map((element, index) => {
      return (
        element.hidden ? (
          element.content
        ) : (
          <Grid
            item={true}
            sm={12}
            lg={
              element.type === "object" ||
                element.type === "array" ||
                element.__additional_property ||
                additional
                ? 12
                : 6
            }
            key={index}
          >
            {element.content}
          </Grid>
        )
      );
    })}
  </Grid>
  )

  const fieldTitle = uiSchema['ui:title'] || title;

  return (
    <>
      {fieldTitle ? (
        <>
          {schema.p_type !== "array" ? (
            <CustomTitleField
              id={`${idSchema.$id}-title`}
              title={additional ? "Value" : fieldTitle}
              description={description}
              properties={properties}
            />
          ) : null
          }
          {Object.keys(properties).length > 0 && show && Properties}
        </>
      ) : Properties}
    </>
  );
};

export default withStyles(styles)(ObjectFieldTemplate);<|MERGE_RESOLUTION|>--- conflicted
+++ resolved
@@ -10,15 +10,9 @@
 import ExpandLessIcon from '../../../../assets/icons/ExpandLessIcon'
 import ErrorOutlineIcon from '../../../../assets/icons/ErrorOutlineIcon';
 import { ERROR_COLOR } from '../../../../constants/colors';
-<<<<<<< HEAD
-import { iconMedium } from '../../../../css/icons.styles';
+import { iconMedium, iconSmall } from '../../../../css/icons.styles';
+
 const styles = (theme) => ({
-
-
-=======
-import { iconMedium, iconSmall } from '../../../../css/icons.styles';
->>>>>>> 5dfc3a47
-
   objectFieldGrid : {
     // paddingLeft: "0.6rem",
     padding : ".5rem",
@@ -98,11 +92,7 @@
           {description &&
             <CustomTextTooltip backgroundColor="#3C494F" title={description}>
               <IconButton disableTouchRipple="true" disableRipple="true" component="span" size="small">
-<<<<<<< HEAD
-                <HelpOutlineIcon width="14px" height="14px" fill={theme.palette.type === 'dark' ? "white" : "black"}  style={{ marginLeft : "4px", verticalAlign : "middle", ...iconMedium }}/>
-=======
-                <HelpOutlineIcon width="14px" height="14px" fill="gray" style={{ marginLeft : "4px", verticalAlign : "middle", ...iconSmall }}/>
->>>>>>> 5dfc3a47
+                <HelpOutlineIcon width="14px" height="14px"  fill={theme.palette.type === 'dark' ? "white" : "black"}   style={{ marginLeft : "4px", verticalAlign : "middle", ...iconSmall }}/>
               </IconButton>
             </CustomTextTooltip>}
           {rawErrors?.length &&
