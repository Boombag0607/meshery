--- conflicted
+++ resolved
@@ -76,11 +76,7 @@
   constructor(props) {
     super(props);
     const {
-<<<<<<< HEAD
       testName, meshName, url, qps, c, t, result, staticPrometheusBoardConfig, k8sConfig, loadTestPrefs,
-=======
-      testName, meshName, url, qps, c, t, result, staticPrometheusBoardConfig
->>>>>>> f5a1bc1d
     } = props;
 
     this.state = {
