import React, { useState } from "react";
import PropTypes from "prop-types";
import classNames from "classnames";
import CheckCircleIcon from "@material-ui/icons/CheckCircle";
import ErrorIcon from "@material-ui/icons/Error";
import InfoIcon from "@material-ui/icons/Info";
import DoneIcon from '@material-ui/icons/Done';
import IconButton from "@material-ui/core/IconButton";
import Grid from '@material-ui/core/Grid';
import { SnackbarContent } from 'notistack';
import WarningIcon from "@material-ui/icons/Warning";
import { withStyles } from "@material-ui/core/styles";
import Collapse from '@material-ui/core/Collapse';
import Paper from '@material-ui/core/Paper';
import Typography from '@material-ui/core/Typography';
import Card from '@material-ui/core/Card';
import CardActions from '@material-ui/core/CardActions';
import ExpandMoreIcon from '@material-ui/icons/ExpandMore';

const variantIcon = {
  success : CheckCircleIcon,
  warning : WarningIcon,
  error : ErrorIcon,
  info : InfoIcon,
};

const variantHoverColor = {
  success : "iconSuccess",
  warning : "iconWarning",
  error : "iconError",
  info : "iconInfo",
}

const styles = (theme) => ({
  success : { color : "#6fbf73", },
  error : { color : "#ff1744", },
  info : { color : "#2196f3", },
  warning : { color : "#ffc400", },
  iconColor : { color : "rgba(102, 102, 102, 1)" },
  iconSuccess : { "&:hover" : { color : "#6fbf73" } },
  iconError : { "&:hover" : { color : "#ff1744" } },
  iconInfo : { "&:hover" : { color : "#2196f3" } },
  iconWarning : { "&:hover" : { color : "#ffc400" } },
  icon : { fontSize : 20, },
  iconVariant : { opacity : 0.9,
    marginRight : theme.spacing(1), },
  message : { display : "flex",
    alignItems : "center", },
  root : { [theme.breakpoints.up("sm")] : { minWidth : "344px !important", }, },
  card : { backgroundColor : "rgba(50, 50, 50)",
    width : "100%", },
  actionRoot : { padding : "8px 8px 8px 16px", },
  icons : { marginLeft : "auto", },
  expand : { padding : "8px 8px",
    transform : "rotate(0deg)",
    transition : theme.transitions.create("transform", { duration : theme.transitions.duration.shortest, }), },
  expandOpen : { transform : "rotate(180deg)", },
  collapse : { padding : 16, },
  checkIcon : { fontSize : 20,
    color : "#b3b3b3",
    paddingRight : 4, },
  button : { padding : 0,
    textTransform : "none", },
});

function MesherySnackbarWrapper(props) {
  const {
    classes, className, message, onClose, variant, details
  } = props;
  const Icon = variantIcon[variant];

  const [expanded, setExpanded] = useState(false);
  const [cardHover, setCardHover] = useState(false)

  const handleExpandClick = () => {
    setExpanded(!expanded);
  };

  return (
    <SnackbarContent className={classes.root}>
<<<<<<< HEAD
      <Card className={classNames(classes.card, classes[variant], className)}
        onClick={handleExpandClick}
=======
      <Card className={classNames(classes.card, classes[variant], className)} 
>>>>>>> 0f78883c
        aria-label="Show more"
        onMouseEnter={() => setCardHover(true)}
        onMouseLeave={() => setCardHover(false)}
      >
<<<<<<< HEAD
        <CardActions classes={{ root : classes.actionRoot }} >
=======
        <CardActions classes={{ root: classes.actionRoot }} onClick={handleExpandClick}>
>>>>>>> 0f78883c
          <Grid container direction="row" justify="space-between" alignItems="center" wrap="nowrap">
            <Typography variant="subtitle2">
              <div style={{ display : "flex", alignItems : "center" }}>
                <Icon className={classNames(classes.icon, classes.iconVariant)} />
                <div>{message}</div>
              </div>
            </Typography>
            <Grid container item xs={4} className={classes.icons} justify="flex-end">
              <IconButton
                aria-label="Show more"
                className={classNames(classes.expand, { [classes.expandOpen] : expanded })}
                onClick={handleExpandClick}
              >
                <ExpandMoreIcon className={classNames({ [classes.iconColor] : !cardHover, [classes[variant]] : cardHover })} />
              </IconButton>

              <IconButton className={classes.expand} onClick={onClose}>
                <DoneIcon
                  className={classNames(classes.iconColor, classes[variantHoverColor[variant]]  )}
                  onMouseEnter={() => setCardHover(false)}
                  onMouseLeave={() => setCardHover(true)}
                />
              </IconButton>
            </Grid>
          </Grid>
        </CardActions>
        <Collapse in={expanded} timeout="auto" unmountOnExit >
          <Paper className={classes.collapse} square variant="outlined" elevation={0}>
            <Typography variant="subtitle2" gutterBottom>DETAILS</Typography>
            {details}
          </Paper>
        </Collapse>
      </Card>
    </SnackbarContent>
  );
}

MesherySnackbarWrapper.propTypes = {
  classes : PropTypes.object.isRequired,
  className : PropTypes.string,
  message : PropTypes.node,
  onClose : PropTypes.func,
  variant : PropTypes.oneOf(["success", "warning", "error", "info"]).isRequired,
  details : PropTypes.string
};

export default withStyles(styles)(MesherySnackbarWrapper);<|MERGE_RESOLUTION|>--- conflicted
+++ resolved
@@ -78,21 +78,12 @@
 
   return (
     <SnackbarContent className={classes.root}>
-<<<<<<< HEAD
-      <Card className={classNames(classes.card, classes[variant], className)}
-        onClick={handleExpandClick}
-=======
       <Card className={classNames(classes.card, classes[variant], className)} 
->>>>>>> 0f78883c
         aria-label="Show more"
         onMouseEnter={() => setCardHover(true)}
         onMouseLeave={() => setCardHover(false)}
       >
-<<<<<<< HEAD
-        <CardActions classes={{ root : classes.actionRoot }} >
-=======
         <CardActions classes={{ root: classes.actionRoot }} onClick={handleExpandClick}>
->>>>>>> 0f78883c
           <Grid container direction="row" justify="space-between" alignItems="center" wrap="nowrap">
             <Typography variant="subtitle2">
               <div style={{ display : "flex", alignItems : "center" }}>
