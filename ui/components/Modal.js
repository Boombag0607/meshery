--- conflicted
+++ resolved
@@ -82,13 +82,8 @@
   return (
     <div>
       <Tooltip title="Schema_Changer">
-<<<<<<< HEAD
-        <IconButton component="span" onClick={e => setAnchorEl(e.currentTarget)}>
-          <ArrowDropDown style={{ color: "#000" }} />
-=======
         <IconButton component="span" onClick={(e) => setAnchorEl(e.currentTarget)}>
           <ArrowDropDown style={{ color : "#000" }} />
->>>>>>> 57ee99ed
         </IconButton>
       </Tooltip>
       <Menu id="schema-menu" anchorEl={anchorEl} open={open} handleClose={handleClose}>
@@ -107,28 +102,21 @@
         ))}
       </Menu>
     </div>
-<<<<<<< HEAD
-  )
-}
-
-
-const RJSFWrapperComponent = (uiSchema) =>
-    (
-    /** @type {{ jsonSchema: any; children: React.DetailedReactHTMLElement<any, HTMLElement>; }} */ props
-    ) => {
-
-      // Clone the child to pass in additional props
-      return React.cloneElement(props.children, {
-        ...(props.children?.props || {}),
-        uiSchema
-      });
-    };
-
-
-function Modal({ open, title, handleClose, onChange, schema, formData, children, schema_array, type, schemaChangeHandler, onSubmit, uiSchema }) {
-=======
   );
 };
+
+const RJSFWrapperComponent = (uiSchema) =>
+  (
+    /** @type {{ jsonSchema: any; children: React.DetailedReactHTMLElement<any, HTMLElement>; }} */ props
+  ) => {
+
+    // Clone the child to pass in additional props
+    return React.cloneElement(props.children, {
+      ...(props.children?.props || {}),
+      uiSchema
+    });
+  };
+
 
 /**
  * Renders common dialog component.
@@ -149,7 +137,6 @@
  * @param {string} props.submitBtnText - The text for the submit button.
  * @param {Object} props.uiSchema - The UI schema for the form fields.
  */
-
 function Modal(props) {
   const {
     open,
@@ -167,7 +154,6 @@
     submitBtnText,
     uiSchema = {},
   } = props;
->>>>>>> 57ee99ed
   const classes = useStyles();
 
   const [canNotSubmit, setCanNotSubmit] = useState(false);
@@ -217,42 +203,6 @@
 
   return (
     <>
-<<<<<<< HEAD
-      <Dialog
-        open={open}
-        onClose={handleClose}>
-        <DialogTitle>
-          <div style={{
-            display: "flex",
-            justifyContent: "space-between",
-          }}>
-            <p style={{
-              display: "flex",
-              alignItems: "center",
-            }}>
-              <b id="simple-modal-title" style={{ textAlign: "center" }} > {title}</b>
-              {schema_array?.length > 1 && (
-                <SchemaVersion schema_array={schema_array} type={type} schemaChangeHandler={schemaChangeHandler} />
-              )}
-            </p>
-            <IconButton aria-label="close" className={classes.closeButton} onClick={handleClose}>
-              <CloseIcon />
-            </IconButton>
-          </div>
-        </DialogTitle>
-        <DialogContent>
-          <Grid container spacing={24} alignItems="center">
-            <RJSFWrapper
-              key={type}
-              formData={formData}
-              jsonSchema={schema || getSchema(type)}
-              onChange={onChange}
-              hideTitle={true}
-              uiSchema={uiSchema}
-              RJSFWrapperComponent={RJSFWrapperComponent(uiSchema)}
-            />
-          </Grid>
-=======
       <Dialog open={open} onClose={handleClose}>
         <div className={classes.modalHeader}>
           <Typography variant="h5"></Typography>
@@ -266,7 +216,6 @@
             <CloseIcon className={classes.iconStyle} />
           </IconButton>
         </div>
->>>>>>> 57ee99ed
 
         <RJSFWrapper
           key={type}
@@ -277,6 +226,7 @@
           liveValidate={false}
           formRef={formRef}
           hideTitle={true}
+          RJSFWrapperComponent={RJSFWrapperComponent(uiSchema)}
         />
 
         <DialogActions className={classes.dialogAction}>
@@ -292,7 +242,7 @@
             {!submitBtnText && (
               <PublicIcon className={classes.iconPatt} />
             )}
-            <span className={classes.btnText}>{submitBtnText ? submitBtnText : "Submit for Approval" }</span>
+            <span className={classes.btnText}>{submitBtnText ? submitBtnText : "Submit for Approval"}</span>
           </Button>
           {showInfoIcon && (
             <CustomTextTooltip
@@ -324,4 +274,4 @@
   );
 }
 
-export default Modal;
+export default Modal;