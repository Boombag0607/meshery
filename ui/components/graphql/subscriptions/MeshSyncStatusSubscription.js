import { graphql, requestSubscription } from "react-relay";
import environment from "../../../lib/relayEnvironment";

const meshSyncStatusSubscription = graphql`
subscription MeshSyncStatusSubscription {
  listenToMeshSyncEvents {
    name
    status
    version
    error {
      code
      description
    }
  }
}
`;

export default function subscribeMeshSyncStatusEvents(dataCB) {
<<<<<<< HEAD
  return requestSubscription(environment, {
    subscription: meshSyncStatusSubscription,
    variables: {},
    onNext: dataCB,
    onError: (error) => console.log(`An error occured:`, error),
=======
  requestSubscription(environment, {
    subscription : meshSyncStatusSubscription,
    variables : {},
    onNext : dataCB,
    onError : (error) => console.log(`An error occured:`, error),
>>>>>>> 03ca3838
  });
}<|MERGE_RESOLUTION|>--- conflicted
+++ resolved
@@ -16,18 +16,10 @@
 `;
 
 export default function subscribeMeshSyncStatusEvents(dataCB) {
-<<<<<<< HEAD
   return requestSubscription(environment, {
     subscription: meshSyncStatusSubscription,
     variables: {},
     onNext: dataCB,
     onError: (error) => console.log(`An error occured:`, error),
-=======
-  requestSubscription(environment, {
-    subscription : meshSyncStatusSubscription,
-    variables : {},
-    onNext : dataCB,
-    onError : (error) => console.log(`An error occured:`, error),
->>>>>>> 03ca3838
   });
 }