describe('User Preferences', () => {
  describe('Extensions | Analytics and Improvement Program', () => {
    beforeEach(() => {
      cy.intercept('GET', '/api/user/prefs*').as('getUserStats');

      cy.selectProviderNone();

      cy.visit('/user/preferences');
      cy.get(':nth-child(1) > .MuiFormControl-root > .MuiFormLabel-root').should('have.text', 'Extensions');
      cy.get(':nth-child(2) > .MuiFormControl-root > .MuiFormLabel-root').should('have.text', 'Analytics and Improvement Program');
      cy.wait('@getUserStats');
    });

    context('Extensions', () => {
      it('activates Meshery Catalog Content', () => {
        cy.intercept('POST', '/api/user/prefs').as('postUserStatsToActivateExtensions');
        cy.get('[data-cy="CatalogContentPreference"]').click();
        cy.wait('@postUserStatsToActivateExtensions');
      });

      it('deactivates Meshery Catalog Content', () => {
        cy.intercept('POST', '/api/user/prefs').as('postUserStatsForExtensions');
        cy.get('[data-cy="CatalogContentPreference"]').click();
        cy.wait('@postUserStatsForExtensions');
      });

    })

    context('Analytics and Improvement Program', () => {
<<<<<<< HEAD
      it.skip('deactivates "Send Anonymous Usage Statistics"', () => {// until fixed
=======
      it('deactivates "Send Anonymous Usage Statistics"', { retries: { runMode: 3 } } , () => {
>>>>>>> f69d1b90
        cy.intercept('POST', '/api/user/prefs?contexts=all').as('postUserStats');

        cy.get('[data-cy="UsageStatsPreference"]').click();
        cy.wait('@postUserStats', { timeout: 60_000 });
        cy.wait(2000)
        cy.get('[data-cy="UsageStatsPreference"]').should('not.have.class', 'Mui-checked');
      });
<<<<<<< HEAD
  
      it.skip('activates "Send Anonymous Usage Statistics"', () => {// until fixed
=======

      it('activates "Send Anonymous Usage Statistics"', { retries: { runMode: 3 } } , () => {
>>>>>>> f69d1b90
        cy.intercept('POST', '/api/user/prefs?contexts=all').as('postUserStats');

        cy.get('[data-cy="UsageStatsPreference"]').click();
        cy.wait('@postUserStats', { timeout: 60_000 });
        cy.wait(2000)
        cy.get('[data-cy="UsageStatsPreference"]').should('have.class', 'Mui-checked');
      });
<<<<<<< HEAD
  
      it.skip('deactivates "Send Anonymous Performance Results"', () => { // until fixed
=======

      it('deactivates "Send Anonymous Performance Results"', { retries: { runMode: 3 } } , () => {
>>>>>>> f69d1b90
        cy.intercept('POST', '/api/user/prefs?contexts=all').as('postUserStats');

        cy.get('[data-cy="PerfResultPreference"]').click();
        cy.wait('@postUserStats', { timeout: 60_000 });
        cy.wait(2000)
        cy.get('[data-cy="PerfResultPreference"]').should('not.have.class', 'Mui-checked');
      });
<<<<<<< HEAD
  
      it.skip('activates "Send Anonymous Performance Results"', () => {// until fixed
=======

      it('activates "Send Anonymous Performance Results"', { retries: { runMode: 3 } } , () => {
>>>>>>> f69d1b90
        cy.intercept('POST', '/api/user/prefs?contexts=all').as('postUserStats');

        cy.get('[data-cy="PerfResultPreference"]').click();
        cy.wait('@postUserStats', { timeout: 60_000 });
        cy.wait(2000)
        cy.get('[data-cy="PerfResultPreference"]').should('have.class', 'Mui-checked');
      });
    })
  });
});<|MERGE_RESOLUTION|>--- conflicted
+++ resolved
@@ -27,11 +27,7 @@
     })
 
     context('Analytics and Improvement Program', () => {
-<<<<<<< HEAD
-      it.skip('deactivates "Send Anonymous Usage Statistics"', () => {// until fixed
-=======
-      it('deactivates "Send Anonymous Usage Statistics"', { retries: { runMode: 3 } } , () => {
->>>>>>> f69d1b90
+      it.skip('deactivates "Send Anonymous Usage Statistics"', { retries: { runMode: 3 } } , () => {
         cy.intercept('POST', '/api/user/prefs?contexts=all').as('postUserStats');
 
         cy.get('[data-cy="UsageStatsPreference"]').click();
@@ -39,13 +35,8 @@
         cy.wait(2000)
         cy.get('[data-cy="UsageStatsPreference"]').should('not.have.class', 'Mui-checked');
       });
-<<<<<<< HEAD
-  
-      it.skip('activates "Send Anonymous Usage Statistics"', () => {// until fixed
-=======
 
-      it('activates "Send Anonymous Usage Statistics"', { retries: { runMode: 3 } } , () => {
->>>>>>> f69d1b90
+      it.skip('activates "Send Anonymous Usage Statistics"', { retries: { runMode: 3 } } , () => {
         cy.intercept('POST', '/api/user/prefs?contexts=all').as('postUserStats');
 
         cy.get('[data-cy="UsageStatsPreference"]').click();
@@ -53,13 +44,8 @@
         cy.wait(2000)
         cy.get('[data-cy="UsageStatsPreference"]').should('have.class', 'Mui-checked');
       });
-<<<<<<< HEAD
-  
-      it.skip('deactivates "Send Anonymous Performance Results"', () => { // until fixed
-=======
 
-      it('deactivates "Send Anonymous Performance Results"', { retries: { runMode: 3 } } , () => {
->>>>>>> f69d1b90
+      it.skip('deactivates "Send Anonymous Performance Results"', { retries: { runMode: 3 } } , () => {
         cy.intercept('POST', '/api/user/prefs?contexts=all').as('postUserStats');
 
         cy.get('[data-cy="PerfResultPreference"]').click();
@@ -67,13 +53,8 @@
         cy.wait(2000)
         cy.get('[data-cy="PerfResultPreference"]').should('not.have.class', 'Mui-checked');
       });
-<<<<<<< HEAD
-  
-      it.skip('activates "Send Anonymous Performance Results"', () => {// until fixed
-=======
 
-      it('activates "Send Anonymous Performance Results"', { retries: { runMode: 3 } } , () => {
->>>>>>> f69d1b90
+      it.skip('activates "Send Anonymous Performance Results"', { retries: { runMode: 3 } } , () => {
         cy.intercept('POST', '/api/user/prefs?contexts=all').as('postUserStats');
 
         cy.get('[data-cy="PerfResultPreference"]').click();
