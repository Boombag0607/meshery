describe("Settings", () => {
    describe("Environment", () => {
      before(() => {
        cy.intercept('GET', '/api/system/sync', { fixture: 'sync.json' }).as('getConfigSync')

        cy.visit("/settings");
        cy.wait('@getConfigSync')
        cy.get('[data-cy="tabEnvironment"]').click();

      });

      it("search Cluster Deployment & ping k8s cluster", () => {
<<<<<<< HEAD
        cy.intercept('GET', '/api/system/kubernetes/ping', { fixture: 'clusterVersion.json' }).as('getK8sVersion')
        cy.intercept('GET', '/api/config/sync', { fixture: 'sync.json' }).as('getConfigSync')
=======
        cy.intercept('GET', '/api/k8sconfig/ping', { fixture: 'clusterVersion.json' }).as('getK8sVersion')
        cy.intercept('GET', '/api/system/sync', { fixture: 'sync.json' }).as('getConfigSync')
>>>>>>> f44f4f59

        cy.get("[data-cy=tabInClusterDeployment]").click();
        cy.get("[data-cy=btnDiscoverCluster]").click();

        cy.wait('@getConfigSync')
        cy.get("[data-cy=chipContextName]").click();
        cy.wait('@getK8sVersion');
        cy.get("[data-cy=k8sSuccessSnackbar]").should("exist");
      });
    });
  });<|MERGE_RESOLUTION|>--- conflicted
+++ resolved
@@ -10,13 +10,8 @@
       });
 
       it("search Cluster Deployment & ping k8s cluster", () => {
-<<<<<<< HEAD
         cy.intercept('GET', '/api/system/kubernetes/ping', { fixture: 'clusterVersion.json' }).as('getK8sVersion')
         cy.intercept('GET', '/api/config/sync', { fixture: 'sync.json' }).as('getConfigSync')
-=======
-        cy.intercept('GET', '/api/k8sconfig/ping', { fixture: 'clusterVersion.json' }).as('getK8sVersion')
-        cy.intercept('GET', '/api/system/sync', { fixture: 'sync.json' }).as('getConfigSync')
->>>>>>> f44f4f59
 
         cy.get("[data-cy=tabInClusterDeployment]").click();
         cy.get("[data-cy=btnDiscoverCluster]").click();
